--- conflicted
+++ resolved
@@ -116,11 +116,8 @@
 		CertGithubWorkflowRef:        c.CertGithubWorkflowRef,
 		IgnoreSCT:                    c.IgnoreSCT,
 		SignatureRef:                 c.SignatureRef,
-<<<<<<< HEAD
 		Identities:                   identities,
-=======
 		Offline:                      c.Offline,
->>>>>>> 44a7117e
 	}
 	if c.CheckClaims {
 		co.ClaimVerifier = cosign.SimpleClaimVerifier
