//
// Copyright 2021 The Sigstore Authors.
//
// Licensed under the Apache License, Version 2.0 (the "License");
// you may not use this file except in compliance with the License.
// You may obtain a copy of the License at
//
//     http://www.apache.org/licenses/LICENSE-2.0
//
// Unless required by applicable law or agreed to in writing, software
// distributed under the License is distributed on an "AS IS" BASIS,
// WITHOUT WARRANTIES OR CONDITIONS OF ANY KIND, either express or implied.
// See the License for the specific language governing permissions and
// limitations under the License.

package verify

import (
	"context"
	"crypto"
	"crypto/ecdsa"
	"encoding/base64"
	"encoding/json"
	"flag"
	"fmt"
	"os"

	"github.com/google/go-containerregistry/pkg/name"
	"github.com/pkg/errors"

	"github.com/sigstore/cosign/cmd/cosign/cli/fulcio"
	"github.com/sigstore/cosign/cmd/cosign/cli/options"
	"github.com/sigstore/cosign/cmd/cosign/cli/sign"
	"github.com/sigstore/cosign/pkg/cosign"
	"github.com/sigstore/cosign/pkg/cosign/pivkey"
	"github.com/sigstore/cosign/pkg/cosign/pkcs11key"
	"github.com/sigstore/cosign/pkg/oci"
	sigs "github.com/sigstore/cosign/pkg/signature"
	"github.com/sigstore/sigstore/pkg/cryptoutils"
	"github.com/sigstore/sigstore/pkg/signature"
	"github.com/sigstore/sigstore/pkg/signature/payload"
)

// VerifyCommand verifies a signature on a supplied container image
// nolint
type VerifyCommand struct {
	options.RegistryOptions
<<<<<<< HEAD
	CheckClaims bool
	CertRef     string
	KeyRef      string
	CertEmail   string
	Sk          bool
	Slot        string
	Output      string
	RekorURL    string
	Attachment  string
	Annotations sigs.AnnotationsMap

=======
	CheckClaims   bool
	KeyRef        string
	CertEmail     string
	Sk            bool
	Slot          string
	Output        string
	RekorURL      string
	Attachment    string
	Annotations   sigs.AnnotationsMap
	SignatureRef  string
>>>>>>> 034e9467
	HashAlgorithm crypto.Hash
}

// Exec runs the verification command
func (c *VerifyCommand) Exec(ctx context.Context, images []string) (err error) {
	if len(images) == 0 {
		return flag.ErrHelp
	}

	switch c.Attachment {
	case "sbom", "":
		break
	default:
		return flag.ErrHelp
	}

	// always default to sha256 if the algorithm hasn't been explicitly set
	if c.HashAlgorithm == 0 {
		c.HashAlgorithm = crypto.SHA256
	}

	if !options.OneOf(c.KeyRef, c.CertRef, c.Sk) && !options.EnableExperimental() {
		return &options.KeyParseError{}
	}
	ociremoteOpts, err := c.ClientOpts(ctx)
	if err != nil {
		return errors.Wrap(err, "constructing client options")
	}
	co := &cosign.CheckOpts{
		Annotations:        c.Annotations.Annotations,
		RegistryClientOpts: ociremoteOpts,
		CertEmail:          c.CertEmail,
		SignatureRef:       c.SignatureRef,
	}
	if c.CheckClaims {
		co.ClaimVerifier = cosign.SimpleClaimVerifier
	}
	if options.EnableExperimental() {
		co.RekorURL = c.RekorURL
		co.RootCerts = fulcio.GetRoots()
	}
	keyRef := c.KeyRef
	certRef := c.CertRef

	// Keys are optional!
	var pubKey signature.Verifier
	switch {
	case keyRef != "":
		pubKey, err = sigs.PublicKeyFromKeyRefWithHashAlgo(ctx, keyRef, c.HashAlgorithm)
		if err != nil {
			return errors.Wrap(err, "loading public key")
		}
		pkcs11Key, ok := pubKey.(*pkcs11key.Key)
		if ok {
			defer pkcs11Key.Close()
		}
	case c.Sk:
		sk, err := pivkey.GetKeyWithSlot(c.Slot)
		if err != nil {
			return errors.Wrap(err, "opening piv token")
		}
		defer sk.Close()
		pubKey, err = sk.Verifier()
		if err != nil {
			return errors.Wrap(err, "initializing piv token verifier")
		}
	case certRef != "":
		pubKey, err = loadCertFromFile(c.CertRef)
		if err != nil {
			return err
		}
	}
	co.SigVerifier = pubKey

	for _, img := range images {
		ref, err := name.ParseReference(img)
		if err != nil {
			return errors.Wrap(err, "parsing reference")
		}
		ref, err = sign.GetAttachedImageRef(ref, c.Attachment, ociremoteOpts...)
		if err != nil {
			return errors.Wrapf(err, "resolving attachment type %s for image %s", c.Attachment, img)
		}

		verified, bundleVerified, err := cosign.VerifyImageSignatures(ctx, ref, co)
		if err != nil {
			return err
		}

		PrintVerificationHeader(ref.Name(), co, bundleVerified)
		PrintVerification(ref.Name(), verified, c.Output)
	}

	return nil
}

func PrintVerificationHeader(imgRef string, co *cosign.CheckOpts, bundleVerified bool) {
	fmt.Fprintf(os.Stderr, "\nVerification for %s --\n", imgRef)
	fmt.Fprintln(os.Stderr, "The following checks were performed on each of these signatures:")
	if co.ClaimVerifier != nil {
		if co.Annotations != nil {
			fmt.Fprintln(os.Stderr, "  - The specified annotations were verified.")
		}
		fmt.Fprintln(os.Stderr, "  - The cosign claims were validated")
	}
	if bundleVerified {
		fmt.Fprintln(os.Stderr, "  - Existence of the claims in the transparency log was verified offline")
	} else if co.RekorURL != "" {
		fmt.Fprintln(os.Stderr, "  - The claims were present in the transparency log")
		fmt.Fprintln(os.Stderr, "  - The signatures were integrated into the transparency log when the certificate was valid")
	}
	if co.SigVerifier != nil {
		fmt.Fprintln(os.Stderr, "  - The signatures were verified against the specified public key")
	}
	fmt.Fprintln(os.Stderr, "  - Any certificates were verified against the Fulcio roots.")
}

// PrintVerification logs details about the verification to stdout
func PrintVerification(imgRef string, verified []oci.Signature, output string) {
	switch output {
	case "text":
		for _, sig := range verified {
			if cert, err := sig.Cert(); err == nil && cert != nil {
				fmt.Println("Certificate subject: ", sigs.CertSubject(cert))
				if issuerURL := sigs.CertIssuerExtension(cert); issuerURL != "" {
					fmt.Println("Certificate issuer URL: ", issuerURL)
				}
			}

			p, err := sig.Payload()
			if err != nil {
				fmt.Fprintf(os.Stderr, "Error fetching payload: %v", err)
				return
			}
			fmt.Println(string(p))
		}

	default:
		var outputKeys []payload.SimpleContainerImage
		for _, sig := range verified {
			p, err := sig.Payload()
			if err != nil {
				fmt.Fprintf(os.Stderr, "Error fetching payload: %v", err)
				return
			}

			ss := payload.SimpleContainerImage{}
			if err := json.Unmarshal(p, &ss); err != nil {
				fmt.Println("error decoding the payload:", err.Error())
				return
			}

			if cert, err := sig.Cert(); err == nil && cert != nil {
				if ss.Optional == nil {
					ss.Optional = make(map[string]interface{})
				}
				ss.Optional["Subject"] = sigs.CertSubject(cert)
				if issuerURL := sigs.CertIssuerExtension(cert); issuerURL != "" {
					ss.Optional["Issuer"] = issuerURL
				}
			}
			if bundle, err := sig.Bundle(); err == nil && bundle != nil {
				if ss.Optional == nil {
					ss.Optional = make(map[string]interface{})
				}
				ss.Optional["Bundle"] = bundle
			}

			outputKeys = append(outputKeys, ss)
		}

		b, err := json.Marshal(outputKeys)
		if err != nil {
			fmt.Println("error when generating the output:", err.Error())
			return
		}

		fmt.Printf("\n%s\n", string(b))
	}
}

func loadCertFromFile(path string) (*signature.ECDSAVerifier, error) {
	pems, err := os.ReadFile(path)
	if err != nil {
		return nil, err
	}

	var out []byte
	out, err = base64.StdEncoding.DecodeString(string(pems))
	if err != nil {
		// not a base64
		out = pems
	}

	certs, err := cryptoutils.UnmarshalCertificatesFromPEM(out)
	if err != nil {
		return nil, err
	}
	if len(certs) == 0 {
		return nil, errors.New("no certs found in pem file")
	}
	cert := certs[0]
	return signature.LoadECDSAVerifier(cert.PublicKey.(*ecdsa.PublicKey), crypto.SHA256)
}<|MERGE_RESOLUTION|>--- conflicted
+++ resolved
@@ -45,21 +45,9 @@
 // nolint
 type VerifyCommand struct {
 	options.RegistryOptions
-<<<<<<< HEAD
-	CheckClaims bool
-	CertRef     string
-	KeyRef      string
-	CertEmail   string
-	Sk          bool
-	Slot        string
-	Output      string
-	RekorURL    string
-	Attachment  string
-	Annotations sigs.AnnotationsMap
-
-=======
 	CheckClaims   bool
 	KeyRef        string
+	CertRef       string
 	CertEmail     string
 	Sk            bool
 	Slot          string
@@ -68,7 +56,6 @@
 	Attachment    string
 	Annotations   sigs.AnnotationsMap
 	SignatureRef  string
->>>>>>> 034e9467
 	HashAlgorithm crypto.Hash
 }
 
