--- conflicted
+++ resolved
@@ -80,7 +80,6 @@
 		return &options.KeyParseError{}
 	}
 
-<<<<<<< HEAD
 	var identities []cosign.Identity
 	var err error
 	if c.KeyRef == "" {
@@ -90,10 +89,7 @@
 		}
 	}
 
-	sig, err := signatures(c.SigRef, c.BundlePath)
-=======
 	sig, err := base64signature(c.SigRef, c.BundlePath, c.RFC3161TimestampPath)
->>>>>>> 8d2a1a6e
 	if err != nil {
 		return err
 	}
