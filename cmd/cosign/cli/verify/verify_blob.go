//
// Copyright 2021 The Sigstore Authors.
//
// Licensed under the Apache License, Version 2.0 (the "License");
// you may not use this file except in compliance with the License.
// You may obtain a copy of the License at
//
//     http://www.apache.org/licenses/LICENSE-2.0
//
// Unless required by applicable law or agreed to in writing, software
// distributed under the License is distributed on an "AS IS" BASIS,
// WITHOUT WARRANTIES OR CONDITIONS OF ANY KIND, either express or implied.
// See the License for the specific language governing permissions and
// limitations under the License.

package verify

import (
	"bytes"
	"context"
	"crypto"
	"crypto/sha256"
	"crypto/x509"
	"encoding/base64"
	"encoding/hex"
	"encoding/json"
	"errors"
	"fmt"
	"io"
	"os"
	"path/filepath"
	"strings"
	"time"

	"github.com/go-openapi/runtime"
	ssldsse "github.com/secure-systems-lab/go-securesystemslib/dsse"
	"github.com/sigstore/cosign/cmd/cosign/cli/fulcio"
	"github.com/sigstore/cosign/cmd/cosign/cli/options"
	"github.com/sigstore/cosign/cmd/cosign/cli/rekor"
	"github.com/sigstore/cosign/pkg/blob"
	"github.com/sigstore/cosign/pkg/cosign"
	"github.com/sigstore/cosign/pkg/cosign/bundle"
	"github.com/sigstore/cosign/pkg/cosign/pivkey"
	"github.com/sigstore/cosign/pkg/cosign/pkcs11key"
	sigs "github.com/sigstore/cosign/pkg/signature"
	"github.com/sigstore/sigstore/pkg/tuf"

	ctypes "github.com/sigstore/cosign/pkg/types"
	"github.com/sigstore/rekor/pkg/generated/client"
	"github.com/sigstore/rekor/pkg/generated/models"
	"github.com/sigstore/rekor/pkg/pki"
	"github.com/sigstore/rekor/pkg/types"
	"github.com/sigstore/rekor/pkg/types/hashedrekord"
	hashedrekord_v001 "github.com/sigstore/rekor/pkg/types/hashedrekord/v0.0.1"
	"github.com/sigstore/rekor/pkg/types/intoto"
	intoto_v001 "github.com/sigstore/rekor/pkg/types/intoto/v0.0.1"
	"github.com/sigstore/rekor/pkg/types/rekord"
	rekord_v001 "github.com/sigstore/rekor/pkg/types/rekord/v0.0.1"
	"github.com/sigstore/sigstore/pkg/cryptoutils"
	"github.com/sigstore/sigstore/pkg/signature/dsse"
	signatureoptions "github.com/sigstore/sigstore/pkg/signature/options"
)

func isb64(data []byte) bool {
	_, err := base64.StdEncoding.DecodeString(string(data))
	return err == nil
}

// nolint
type VerifyBlobCmd struct {
	options.KeyOpts
	CertRef                      string
	CertIdentity                 string
	CertOIDCIssuer               string
	CertChain                    string
	SigRef                       string
	CertGithubWorkflowTrigger    string
	CertGithubWorkflowSHA        string
	CertGithubWorkflowName       string
	CertGithubWorkflowRepository string
	CertGithubWorkflowRef        string
	IgnoreSCT                    bool
	SCTRef                       string
}

// nolint
func (c *VerifyBlobCmd) Exec(ctx context.Context, blobRef string) error {
	var cert *x509.Certificate
	var bundle *bundle.RekorBundle

	if !options.OneOf(c.KeyRef, c.Sk, c.CertRef) && !options.EnableExperimental() && c.BundlePath == "" {
		return &options.PubKeyParseError{}
	}

	sig, err := signatures(c.SigRef, c.BundlePath)
	if err != nil {
		return err
	}

	blobBytes, err := payloadBytes(blobRef)
	if err != nil {
		return err
	}

	if c.KeyRef == "" && (c.CertIdentity == "" || c.CertOIDCIssuer == "") {
		return errors.New("--certificate-identity and --certificate-oidc-issuer are required for verification in keyless mode")
	}

	co := &cosign.CheckOpts{
		CertGithubWorkflowTrigger:    c.CertGithubWorkflowTrigger,
		CertGithubWorkflowSha:        c.CertGithubWorkflowSHA,
		CertGithubWorkflowName:       c.CertGithubWorkflowName,
		CertGithubWorkflowRepository: c.CertGithubWorkflowRepository,
		CertGithubWorkflowRef:        c.CertGithubWorkflowRef,
<<<<<<< HEAD
		EnforceSCT:                   c.EnforceSCT,
		Identities:                   []cosign.Identity{{Issuer: c.CertOIDCIssuer, Subject: c.CertIdentity}},
=======
		IgnoreSCT:                    c.IgnoreSCT,
>>>>>>> 1c04ce62
	}
	if options.EnableExperimental() {
		if c.RekorURL != "" {
			rekorClient, err := rekor.NewClient(c.RekorURL)
			if err != nil {
				return fmt.Errorf("creating Rekor client: %w", err)
			}
			co.RekorClient = rekorClient
		}
	}
	if options.EnableExperimental() {
		co.RootCerts, err = fulcio.GetRoots()
		if err != nil {
			return fmt.Errorf("getting Fulcio roots: %w", err)
		}
		co.IntermediateCerts, err = fulcio.GetIntermediates()
		if err != nil {
			return fmt.Errorf("getting Fulcio intermediates: %w", err)
		}
	}

	// Keys are optional!
	switch {
	case c.KeyRef != "":
		co.SigVerifier, err = sigs.PublicKeyFromKeyRef(ctx, c.KeyRef)
		if err != nil {
			return fmt.Errorf("loading public key: %w", err)
		}
		pkcs11Key, ok := co.SigVerifier.(*pkcs11key.Key)
		if ok {
			defer pkcs11Key.Close()
		}
	case c.Sk:
		sk, err := pivkey.GetKeyWithSlot(c.Slot)
		if err != nil {
			return fmt.Errorf("opening piv token: %w", err)
		}
		defer sk.Close()
		co.SigVerifier, err = sk.Verifier()
		if err != nil {
			return fmt.Errorf("loading public key from token: %w", err)
		}
	case c.CertRef != "":
		cert, err = loadCertFromFileOrURL(c.CertRef)
		if err != nil {
			return err
		}
		if c.CertChain == "" {
			co.RootCerts, err = fulcio.GetRoots()
			if err != nil {
				return fmt.Errorf("getting Fulcio roots: %w", err)
			}

			co.IntermediateCerts, err = fulcio.GetIntermediates()
			if err != nil {
				return fmt.Errorf("getting Fulcio intermediates: %w", err)
			}
			co.SigVerifier, err = cosign.ValidateAndUnpackCert(cert, co)
			if err != nil {
				return fmt.Errorf("validating certRef: %w", err)
			}
		} else {
			// Verify certificate with chain
			chain, err := loadCertChainFromFileOrURL(c.CertChain)
			if err != nil {
				return err
			}
			co.SigVerifier, err = cosign.ValidateAndUnpackCertWithChain(cert, chain, co)
			if err != nil {
				return fmt.Errorf("verifying certRef with certChain: %w", err)
			}
		}
		if c.SCTRef != "" {
			sct, err := os.ReadFile(filepath.Clean(c.SCTRef))
			if err != nil {
				return fmt.Errorf("reading sct from file: %w", err)
			}
			co.SCT = sct
		}
	case c.BundlePath != "":
		b, err := cosign.FetchLocalSignedPayloadFromPath(c.BundlePath)
		if err != nil {
			return err
		}
		if b.Cert == "" {
			return fmt.Errorf("bundle does not contain cert for verification, please provide public key")
		}
		// b.Cert can either be a certificate or public key
		certBytes := []byte(b.Cert)
		if isb64(certBytes) {
			certBytes, _ = base64.StdEncoding.DecodeString(b.Cert)
		}
		cert, err = loadCertFromPEM(certBytes)
		if err != nil {
			// check if cert is actually a public key
			co.SigVerifier, err = sigs.LoadPublicKeyRaw(certBytes, crypto.SHA256)
		} else {
			if c.CertChain == "" {
				co.RootCerts, err = fulcio.GetRoots()
				if err != nil {
					return fmt.Errorf("getting Fulcio roots: %w", err)
				}
				co.IntermediateCerts, err = fulcio.GetIntermediates()
				if err != nil {
					return fmt.Errorf("getting Fulcio intermediates: %w", err)
				}
				co.SigVerifier, err = cosign.ValidateAndUnpackCert(cert, co)
				if err != nil {
					return fmt.Errorf("verifying certificate from bundle: %w", err)
				}
			} else {
				// Verify certificate with chain
				chain, err := loadCertChainFromFileOrURL(c.CertChain)
				if err != nil {
					return err
				}
				co.SigVerifier, err = cosign.ValidateAndUnpackCertWithChain(cert, chain, co)
				if err != nil {
					return fmt.Errorf("verifying certificate from bundle with chain: %w", err)
				}
			}
		}
		if err != nil {
			return fmt.Errorf("loading verifier from bundle: %w", err)
		}
		bundle = b.Bundle
	// No certificate is provided: search by artifact sha in the TLOG.
	case options.EnableExperimental():
		uuids, err := cosign.FindTLogEntriesByPayload(ctx, co.RekorClient, blobBytes)
		if err != nil {
			return err
		}

		if len(uuids) == 0 {
			return errors.New("could not find a tlog entry for provided blob")
		}

		// Iterate through and try to find a matching Rekor entry.
		// This does not support intoto properly! c/f extractCerts and
		// the verifier.
		for _, u := range uuids {
			tlogEntry, err := cosign.GetTlogEntry(ctx, co.RekorClient, u)
			if err != nil {
				continue
			}

			// Note that this will error out if the TLOG entry was signed with a
			// raw public key. Again, using search on artifact sha is unreliable.
			certs, err := extractCerts(tlogEntry)
			if err != nil {
				continue
			}

			cert := certs[0]
			co.SigVerifier, err = cosign.ValidateAndUnpackCert(cert, co)
			if err != nil {
				continue
			}

			if err := verifyBlob(ctx, co, blobBytes, sig, cert,
				nil, tlogEntry); err == nil {
				// We found a succesful Rekor entry!
				fmt.Fprintln(os.Stderr, "Verified OK")
				return nil
			}
		}

		// No successful Rekor entry found.
		fmt.Fprintln(os.Stderr, `WARNING: No valid entries were found in rekor to verify this blob.

Transparency log support for blobs is experimental, and occasionally an entry isn't found even if one exists.

We recommend requesting the certificate/signature from the original signer of this blob and manually verifying with cosign verify-blob --cert [cert] --signature [signature].`)
		return fmt.Errorf("could not find a valid tlog entry for provided blob, found %d invalid entries", len(uuids))

	}

	// Performs all blob verification.
	if err := verifyBlob(ctx, co, blobBytes, sig, cert, bundle, nil); err != nil {
		return err
	}

	fmt.Fprintln(os.Stderr, "Verified OK")
	return nil
}

/* Verify Blob main entry point. This will perform the following:
   1. Verifies the signature on the blob using the provided verifier.
   2. Checks for transparency log entry presence:
        a. Verifies the Rekor entry in the bundle, if provided. OR
        b. If we don't have a Rekor entry retrieved via cert, do an online lookup (assuming
           we are in experimental mode).
        c. Uses the provided Rekor entry (may have been retrieved through Rekor SearchIndex) OR
   3. If a certificate is provided, check it's expiration.
*/
// TODO: Make a version of this public. This could be VerifyBlobCmd, but we need to
// clean up the args into CheckOpts or use KeyOpts here to resolve different KeyOpts.
func verifyBlob(ctx context.Context, co *cosign.CheckOpts,
	blobBytes []byte, sig string, cert *x509.Certificate,
	bundle *bundle.RekorBundle, e *models.LogEntryAnon) error {
	if cert != nil {
		// This would have already be done in the main entrypoint, but do this for robustness.
		var err error
		co.SigVerifier, err = cosign.ValidateAndUnpackCert(cert, co)
		if err != nil {
			return fmt.Errorf("validating cert: %w", err)
		}
	}

	// Use the DSSE verifier if the payload is a DSSE with the In-Toto format.
	// TODO: This verifier only supports verification of a single signer/signature on
	// the envelope. Either have the verifier validate that only one signature exists,
	// or use a multi-signature verifier.
	if isIntotoDSSE(blobBytes) {
		co.SigVerifier = dsse.WrapVerifier(co.SigVerifier)
	}

	// 1. Verify the signature.
	if err := co.SigVerifier.VerifySignature(strings.NewReader(sig), bytes.NewReader(blobBytes)); err != nil {
		return err
	}

	// This is the signature creation time. Without a transparency log entry timestamp,
	// we can only use the current time as a bound.
	var validityTime time.Time
	// 2. Checks for transparency log entry presence:
	switch {
	// a. We have a local bundle.
	case bundle != nil:
		var svBytes []byte
		var err error
		if cert != nil {
			svBytes, err = cryptoutils.MarshalCertificateToPEM(cert)
			if err != nil {
				return fmt.Errorf("marshalling cert: %w", err)
			}
		} else {
			svBytes, err = sigs.PublicKeyPem(co.SigVerifier, signatureoptions.WithContext(ctx))
			if err != nil {
				return fmt.Errorf("marshalling pubkey: %w", err)
			}
		}
		bundle, err := verifyRekorBundle(ctx, bundle, blobBytes, sig, svBytes)
		if err != nil {
			// Return when the provided bundle fails verification. (Do not fallback).
			return err
		}
		validityTime = time.Unix(bundle.IntegratedTime, 0)
		fmt.Fprintf(os.Stderr, "tlog entry verified offline\n")
	// b. We can make an online lookup to the transparency log since we don't have an entry.
	case co.RekorClient != nil && e == nil:
		var tlogFindErr error
		if cert == nil {
			pub, err := co.SigVerifier.PublicKey(co.PKOpts...)
			if err != nil {
				return err
			}
			e, tlogFindErr = tlogFindPublicKey(ctx, co.RekorClient, blobBytes, sig, pub)
		} else {
			e, tlogFindErr = tlogFindCertificate(ctx, co.RekorClient, blobBytes, sig, cert)
		}
		if tlogFindErr != nil {
			// TODO: Think about whether we should break here.
			// This is COSIGN_EXPERIMENTAL mode, but in the case where someone
			// provided a public key or still-valid cert,
			/// they don't need TLOG lookup for the timestamp.
			fmt.Fprintf(os.Stderr, "could not find entry in tlog: %s", tlogFindErr)
			return tlogFindErr
		}
		// Fallthrough here to verify the TLOG entry and compute the integrated time.
		fallthrough
	// We are provided a log entry, possibly from above, or search.
	case e != nil:
		if err := cosign.VerifyTLogEntry(ctx, nil, e); err != nil {
			return err
		}

		uuid, err := cosign.ComputeLeafHash(e)
		if err != nil {
			return err
		}

		validityTime = time.Unix(*e.IntegratedTime, 0)
		fmt.Fprintf(os.Stderr, "tlog entry verified with uuid: %s index: %d\n", hex.EncodeToString(uuid), *e.LogIndex)
	// If we do not have access to a bundle, a Rekor entry, or the access to lookup,
	// then we can only use the current time as the signature creation time to verify
	// the signature was created when the certificate was valid.
	default:
		validityTime = time.Now()
	}

	// 3. If a certificate is provided, check it's expiration.
	if cert == nil {
		return nil
	}

	return cosign.CheckExpiry(cert, validityTime)
}

func tlogFindPublicKey(ctx context.Context, rekorClient *client.Rekor,
	blobBytes []byte, sig string, pub crypto.PublicKey) (*models.LogEntryAnon, error) {
	pemBytes, err := cryptoutils.MarshalPublicKeyToPEM(pub)
	if err != nil {
		return nil, err
	}
	return tlogFindEntry(ctx, rekorClient, blobBytes, sig, pemBytes)
}

func tlogFindCertificate(ctx context.Context, rekorClient *client.Rekor,
	blobBytes []byte, sig string, cert *x509.Certificate) (*models.LogEntryAnon, error) {
	pemBytes, err := cryptoutils.MarshalCertificateToPEM(cert)
	if err != nil {
		return nil, err
	}
	return tlogFindEntry(ctx, rekorClient, blobBytes, sig, pemBytes)
}

func tlogFindEntry(ctx context.Context, client *client.Rekor,
	blobBytes []byte, sig string, pem []byte) (*models.LogEntryAnon, error) {
	b64sig := base64.StdEncoding.EncodeToString([]byte(sig))
	tlogEntries, err := cosign.FindTlogEntry(ctx, client, b64sig, blobBytes, pem)
	if err != nil {
		return nil, err
	}
	if len(tlogEntries) == 0 {
		return nil, fmt.Errorf("no valid tlog entries found with proposed entry")
	}
	// Always return the earliest integrated entry. That
	// always suffices for verification of signature time.
	var earliestLogEntry models.LogEntryAnon
	var earliestLogEntryTime *time.Time
	// We'll always return a tlog entry because there's at least one entry in the log.
	for _, entry := range tlogEntries {
		entryTime := time.Unix(*entry.IntegratedTime, 0)
		if earliestLogEntryTime == nil || entryTime.Before(*earliestLogEntryTime) {
			earliestLogEntryTime = &entryTime
			earliestLogEntry = entry
		}
	}
	return &earliestLogEntry, nil
}

// signatures returns the raw signature
func signatures(sigRef string, bundlePath string) (string, error) {
	var targetSig []byte
	var err error
	switch {
	case sigRef != "":
		targetSig, err = blob.LoadFileOrURL(sigRef)
		if err != nil {
			if !os.IsNotExist(err) {
				// ignore if file does not exist, it can be a base64 encoded string as well
				return "", err
			}
			targetSig = []byte(sigRef)
		}
	case bundlePath != "":
		b, err := cosign.FetchLocalSignedPayloadFromPath(bundlePath)
		if err != nil {
			return "", err
		}
		targetSig = []byte(b.Base64Signature)
	default:
		return "", fmt.Errorf("missing flag '--signature'")
	}

	var sig, b64sig string
	if isb64(targetSig) {
		b64sig = string(targetSig)
		sigBytes, _ := base64.StdEncoding.DecodeString(b64sig)
		sig = string(sigBytes)
	} else {
		sig = string(targetSig)
	}
	return sig, nil
}

func payloadBytes(blobRef string) ([]byte, error) {
	var blobBytes []byte
	var err error
	if blobRef == "-" {
		blobBytes, err = io.ReadAll(os.Stdin)
	} else {
		blobBytes, err = blob.LoadFileOrURL(blobRef)
	}
	if err != nil {
		return nil, err
	}
	return blobBytes, nil
}

func verifyRekorBundle(ctx context.Context, bundle *bundle.RekorBundle,
	blobBytes []byte, sig string, pubKeyBytes []byte) (*bundle.RekorPayload, error) {
	if err := verifyBundleMatchesData(ctx, bundle, blobBytes, pubKeyBytes, []byte(sig)); err != nil {
		return nil, err
	}

	publicKeys, err := cosign.GetRekorPubs(ctx, nil)
	if err != nil {
		return nil, fmt.Errorf("retrieving rekor public key: %w", err)
	}

	pubKey, ok := publicKeys[bundle.Payload.LogID]
	if !ok {
		return nil, errors.New("rekor log public key not found for payload")
	}
	err = cosign.VerifySET(bundle.Payload, bundle.SignedEntryTimestamp, pubKey.PubKey)
	if err != nil {
		return nil, err
	}
	if pubKey.Status != tuf.Active {
		fmt.Fprintf(os.Stderr, "**Info** Successfully verified Rekor entry using an expired verification key\n")
	}

	return &bundle.Payload, nil
}

func verifyBundleMatchesData(ctx context.Context, bundle *bundle.RekorBundle, blobBytes, certBytes, sigBytes []byte) error {
	eimpl, kind, apiVersion, err := unmarshalEntryImpl(bundle.Payload.Body.(string))
	if err != nil {
		return err
	}

	targetImpl, err := reconstructCanonicalizedEntry(ctx, kind, apiVersion, blobBytes, certBytes, sigBytes)
	if err != nil {
		return fmt.Errorf("recontructing rekorEntry for bundle comparison: %w", err)
	}

	switch e := eimpl.(type) {
	case *rekord_v001.V001Entry:
		t := targetImpl.(*rekord_v001.V001Entry)
		data, err := e.RekordObj.Data.Content.MarshalText()
		if err != nil {
			return fmt.Errorf("invalid rekord data: %w", err)
		}
		tData, err := t.RekordObj.Data.Content.MarshalText()
		if err != nil {
			return fmt.Errorf("invalid rekord data: %w", err)
		}
		if !bytes.Equal(data, tData) {
			return fmt.Errorf("rekord data does not match blob")
		}
		if err := compareBase64Strings(e.RekordObj.Signature.Content.String(),
			t.RekordObj.Signature.Content.String()); err != nil {
			return fmt.Errorf("rekord signature does not match bundle %w", err)
		}
		if err := compareBase64Strings(e.RekordObj.Signature.PublicKey.Content.String(),
			t.RekordObj.Signature.PublicKey.Content.String()); err != nil {
			return fmt.Errorf("rekord public key does not match bundle")
		}
	case *hashedrekord_v001.V001Entry:
		t := targetImpl.(*hashedrekord_v001.V001Entry)
		if *e.HashedRekordObj.Data.Hash.Value != *t.HashedRekordObj.Data.Hash.Value {
			return fmt.Errorf("hashedRekord data does not match blob")
		}
		if err := compareBase64Strings(e.HashedRekordObj.Signature.Content.String(),
			t.HashedRekordObj.Signature.Content.String()); err != nil {
			return fmt.Errorf("hashedRekord signature does not match bundle %w", err)
		}
		if err := compareBase64Strings(e.HashedRekordObj.Signature.PublicKey.Content.String(),
			t.HashedRekordObj.Signature.PublicKey.Content.String()); err != nil {
			return fmt.Errorf("hashedRekord public key does not match bundle")
		}
	case *intoto_v001.V001Entry:
		t := targetImpl.(*intoto_v001.V001Entry)
		if *e.IntotoObj.Content.Hash.Value != *t.IntotoObj.Content.Hash.Value {
			return fmt.Errorf("intoto content hash does not match attestation")
		}
		if *e.IntotoObj.Content.PayloadHash.Value != *t.IntotoObj.Content.PayloadHash.Value {
			return fmt.Errorf("intoto payload hash does not match attestation")
		}
		if err := compareBase64Strings(e.IntotoObj.PublicKey.String(),
			t.IntotoObj.PublicKey.String()); err != nil {
			return fmt.Errorf("intoto public key does not match bundle")
		}
	default:
		return errors.New("unexpected tlog entry type")
	}
	return nil
}

func reconstructCanonicalizedEntry(ctx context.Context, kind, apiVersion string, blobBytes, certBytes, sigBytes []byte) (types.EntryImpl, error) {
	props := types.ArtifactProperties{
		PublicKeyBytes: [][]byte{certBytes},
		PKIFormat:      string(pki.X509),
	}
	switch kind {
	case rekord.KIND:
		props.ArtifactBytes = blobBytes
		props.SignatureBytes = sigBytes
	case hashedrekord.KIND:
		blobHash := sha256.Sum256(blobBytes)
		props.ArtifactHash = strings.ToLower(hex.EncodeToString(blobHash[:]))
		props.SignatureBytes = sigBytes
	case intoto.KIND:
		props.ArtifactBytes = blobBytes
	default:
		return nil, fmt.Errorf("unexpected entry kind: %s", kind)
	}
	proposedEntry, err := types.NewProposedEntry(ctx, kind, apiVersion, props)
	if err != nil {
		return nil, err
	}

	eimpl, err := types.CreateVersionedEntry(proposedEntry)
	if err != nil {
		return nil, err
	}

	can, err := types.CanonicalizeEntry(ctx, eimpl)
	if err != nil {
		return nil, err
	}
	proposedEntryCan, err := models.UnmarshalProposedEntry(bytes.NewReader(can), runtime.JSONConsumer())
	if err != nil {
		return nil, err
	}

	eimpl, err = types.UnmarshalEntry(proposedEntryCan)
	if err != nil {
		return nil, err
	}

	return eimpl, nil
}

// unmarshalEntryImpl decodes the base64-encoded entry to a specific entry type (types.EntryImpl).
func unmarshalEntryImpl(e string) (types.EntryImpl, string, string, error) {
	b, err := base64.StdEncoding.DecodeString(e)
	if err != nil {
		return nil, "", "", err
	}

	pe, err := models.UnmarshalProposedEntry(bytes.NewReader(b), runtime.JSONConsumer())
	if err != nil {
		return nil, "", "", err
	}

	entry, err := types.UnmarshalEntry(pe)
	if err != nil {
		return nil, "", "", err
	}
	return entry, pe.Kind(), entry.APIVersion(), nil
}

func extractCerts(e *models.LogEntryAnon) ([]*x509.Certificate, error) {
	eimpl, _, _, err := unmarshalEntryImpl(e.Body.(string))
	if err != nil {
		return nil, err
	}

	var publicKeyB64 []byte
	switch e := eimpl.(type) {
	case *rekord_v001.V001Entry:
		publicKeyB64, err = e.RekordObj.Signature.PublicKey.Content.MarshalText()
		if err != nil {
			return nil, err
		}
	case *hashedrekord_v001.V001Entry:
		publicKeyB64, err = e.HashedRekordObj.Signature.PublicKey.Content.MarshalText()
		if err != nil {
			return nil, err
		}
	default:
		return nil, errors.New("unexpected tlog entry type")
	}

	publicKey, err := base64.StdEncoding.DecodeString(string(publicKeyB64))
	if err != nil {
		return nil, err
	}

	certs, err := cryptoutils.UnmarshalCertificatesFromPEM(publicKey)
	if err != nil {
		return nil, err
	}

	if len(certs) == 0 {
		return nil, errors.New("no certs found in pem tlog")
	}

	return certs, err
}

// isIntotoDSSE checks whether a payload is a Dead Simple Signing Envelope with the In-Toto format.
func isIntotoDSSE(blobBytes []byte) bool {
	DSSEenvelope := ssldsse.Envelope{}
	if err := json.Unmarshal(blobBytes, &DSSEenvelope); err != nil {
		return false
	}
	if DSSEenvelope.PayloadType != ctypes.IntotoPayloadType {
		return false
	}

	return true
}

// TODO: Use this function to compare bundle signatures in OCI.
func compareBase64Strings(got string, expected string) error {
	decodeFirst, err := base64.StdEncoding.DecodeString(got)
	if err != nil {
		return fmt.Errorf("decoding base64 string %s", got)
	}
	decodeSecond, err := base64.StdEncoding.DecodeString(expected)
	if err != nil {
		return fmt.Errorf("decoding base64 string %s", expected)
	}
	if !bytes.Equal(decodeFirst, decodeSecond) {
		return fmt.Errorf("comparing base64 strings, expected %s, got %s", expected, got)
	}
	return nil
}<|MERGE_RESOLUTION|>--- conflicted
+++ resolved
@@ -112,12 +112,8 @@
 		CertGithubWorkflowName:       c.CertGithubWorkflowName,
 		CertGithubWorkflowRepository: c.CertGithubWorkflowRepository,
 		CertGithubWorkflowRef:        c.CertGithubWorkflowRef,
-<<<<<<< HEAD
-		EnforceSCT:                   c.EnforceSCT,
+		IgnoreSCT:                    c.IgnoreSCT,
 		Identities:                   []cosign.Identity{{Issuer: c.CertOIDCIssuer, Subject: c.CertIdentity}},
-=======
-		IgnoreSCT:                    c.IgnoreSCT,
->>>>>>> 1c04ce62
 	}
 	if options.EnableExperimental() {
 		if c.RekorURL != "" {
