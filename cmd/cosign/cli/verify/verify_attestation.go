//
// Copyright 2021 The Sigstore Authors.
//
// Licensed under the Apache License, Version 2.0 (the "License");
// you may not use this file except in compliance with the License.
// You may obtain a copy of the License at
//
//     http://www.apache.org/licenses/LICENSE-2.0
//
// Unless required by applicable law or agreed to in writing, software
// distributed under the License is distributed on an "AS IS" BASIS,
// WITHOUT WARRANTIES OR CONDITIONS OF ANY KIND, either express or implied.
// See the License for the specific language governing permissions and
// limitations under the License.

package verify

import (
	"context"
	"errors"
	"flag"
	"fmt"
	"os"
	"path/filepath"

	"github.com/google/go-containerregistry/pkg/name"
	"github.com/sigstore/cosign/pkg/cosign/pkcs11key"
	"github.com/sigstore/cosign/pkg/cosign/rego"
	"github.com/sigstore/cosign/pkg/oci"

	"github.com/sigstore/cosign/cmd/cosign/cli/fulcio"
	"github.com/sigstore/cosign/cmd/cosign/cli/options"
	"github.com/sigstore/cosign/cmd/cosign/cli/rekor"
	"github.com/sigstore/cosign/pkg/cosign"
	"github.com/sigstore/cosign/pkg/cosign/cue"
	"github.com/sigstore/cosign/pkg/cosign/pivkey"
	"github.com/sigstore/cosign/pkg/policy"
	sigs "github.com/sigstore/cosign/pkg/signature"
)

// VerifyAttestationCommand verifies a signature on a supplied container image
// nolint
type VerifyAttestationCommand struct {
	options.RegistryOptions
	CheckClaims                  bool
	KeyRef                       string
	CertRef                      string
	CertIdentity                 string
	CertOidcIssuer               string
	CertGithubWorkflowTrigger    string
	CertGithubWorkflowSha        string
	CertGithubWorkflowName       string
	CertGithubWorkflowRepository string
	CertGithubWorkflowRef        string
	CertChain                    string
	IgnoreSCT                    bool
	SCTRef                       string
	Sk                           bool
	Slot                         string
	Output                       string
	RekorURL                     string
	PredicateType                string
	Policies                     []string
	LocalImage                   bool
	NameOptions                  []name.Option
}

// Exec runs the verification command
func (c *VerifyAttestationCommand) Exec(ctx context.Context, images []string) (err error) {
	if len(images) == 0 {
		return flag.ErrHelp
	}

	if !options.OneOf(c.KeyRef, c.Sk, c.CertRef) && !options.EnableExperimental() {
		return &options.PubKeyParseError{}
	}

	ociremoteOpts, err := c.ClientOpts(ctx)
	if err != nil {
		return fmt.Errorf("constructing client options: %w", err)
	}

	if c.KeyRef == "" && (c.CertIdentity == "" || c.CertOidcIssuer == "") {
		return errors.New("--certificate-identity and --certificate-oidc-issuer are required for verification in keyless mode")
	}

	co := &cosign.CheckOpts{
		RegistryClientOpts:           ociremoteOpts,
		CertGithubWorkflowTrigger:    c.CertGithubWorkflowTrigger,
		CertGithubWorkflowSha:        c.CertGithubWorkflowSha,
		CertGithubWorkflowName:       c.CertGithubWorkflowName,
		CertGithubWorkflowRepository: c.CertGithubWorkflowRepository,
		CertGithubWorkflowRef:        c.CertGithubWorkflowRef,
<<<<<<< HEAD
		EnforceSCT:                   c.EnforceSCT,
		Identities:                   []cosign.Identity{{Issuer: c.CertOidcIssuer, Subject: c.CertIdentity}},
=======
		IgnoreSCT:                    c.IgnoreSCT,
>>>>>>> 1c04ce62
	}
	if c.CheckClaims {
		co.ClaimVerifier = cosign.IntotoSubjectClaimVerifier
	}
	if options.EnableExperimental() {
		if c.RekorURL != "" {
			rekorClient, err := rekor.NewClient(c.RekorURL)
			if err != nil {
				return fmt.Errorf("creating Rekor client: %w", err)
			}
			co.RekorClient = rekorClient
		}
		co.RootCerts, err = fulcio.GetRoots()
		if err != nil {
			return fmt.Errorf("getting Fulcio roots: %w", err)
		}
		co.IntermediateCerts, err = fulcio.GetIntermediates()
		if err != nil {
			return fmt.Errorf("getting Fulcio intermediates: %w", err)
		}
	}
	keyRef := c.KeyRef

	// Keys are optional!
	switch {
	case keyRef != "":
		co.SigVerifier, err = sigs.PublicKeyFromKeyRef(ctx, keyRef)
		if err != nil {
			return fmt.Errorf("loading public key: %w", err)
		}
		pkcs11Key, ok := co.SigVerifier.(*pkcs11key.Key)
		if ok {
			defer pkcs11Key.Close()
		}
	case c.Sk:
		sk, err := pivkey.GetKeyWithSlot(c.Slot)
		if err != nil {
			return fmt.Errorf("opening piv token: %w", err)
		}
		defer sk.Close()
		co.SigVerifier, err = sk.Verifier()
		if err != nil {
			return fmt.Errorf("initializing piv token verifier: %w", err)
		}
	case c.CertRef != "":
		cert, err := loadCertFromFileOrURL(c.CertRef)
		if err != nil {
			return fmt.Errorf("loading certificate from reference: %w", err)
		}
		if c.CertChain == "" {
			// If no certChain is passed, the Fulcio root certificate will be used
			co.RootCerts, err = fulcio.GetRoots()
			if err != nil {
				return fmt.Errorf("getting Fulcio roots: %w", err)
			}
			co.IntermediateCerts, err = fulcio.GetIntermediates()
			if err != nil {
				return fmt.Errorf("getting Fulcio intermediates: %w", err)
			}
			co.SigVerifier, err = cosign.ValidateAndUnpackCert(cert, co)
			if err != nil {
				return fmt.Errorf("creating certificate verifier: %w", err)
			}
		} else {
			// Verify certificate with chain
			chain, err := loadCertChainFromFileOrURL(c.CertChain)
			if err != nil {
				return err
			}
			co.SigVerifier, err = cosign.ValidateAndUnpackCertWithChain(cert, chain, co)
			if err != nil {
				return fmt.Errorf("creating certificate verifier: %w", err)
			}
		}
		if c.SCTRef != "" {
			sct, err := os.ReadFile(filepath.Clean(c.SCTRef))
			if err != nil {
				return fmt.Errorf("reading sct from file: %w", err)
			}
			co.SCT = sct
		}
	}

	// NB: There are only 2 kinds of verification right now:
	// 1. You gave us the public key explicitly to verify against so co.SigVerifier is non-nil or,
	// 2. We're going to find an x509 certificate on the signature and verify against Fulcio root trust
	// TODO(nsmith5): Refactor this verification logic to pass back _how_ verification
	// was performed so we don't need to use this fragile logic here.
	fulcioVerified := (co.SigVerifier == nil)

	for _, imageRef := range images {
		var verified []oci.Signature
		var bundleVerified bool

		if c.LocalImage {
			verified, bundleVerified, err = cosign.VerifyLocalImageAttestations(ctx, imageRef, co)
			if err != nil {
				return err
			}
		} else {
			ref, err := name.ParseReference(imageRef, c.NameOptions...)
			if err != nil {
				return err
			}

			verified, bundleVerified, err = cosign.VerifyImageAttestations(ctx, ref, co)
			if err != nil {
				return err
			}
		}

		var cuePolicies, regoPolicies []string

		for _, policy := range c.Policies {
			switch filepath.Ext(policy) {
			case ".rego":
				regoPolicies = append(regoPolicies, policy)
			case ".cue":
				cuePolicies = append(cuePolicies, policy)
			default:
				return errors.New("invalid policy format, expected .cue or .rego")
			}
		}

		var checked []oci.Signature
		var validationErrors []error
		for _, vp := range verified {
			payload, err := policy.AttestationToPayloadJSON(ctx, c.PredicateType, vp)
			if err != nil {
				return fmt.Errorf("converting to consumable policy validation: %w", err)
			}
			if len(payload) == 0 {
				// This is not the predicate type we're looking for.
				continue
			}

			if len(cuePolicies) > 0 {
				fmt.Fprintf(os.Stderr, "will be validating against CUE policies: %v\n", cuePolicies)
				cueValidationErr := cue.ValidateJSON(payload, cuePolicies)
				if cueValidationErr != nil {
					validationErrors = append(validationErrors, cueValidationErr)
					continue
				}
			}

			if len(regoPolicies) > 0 {
				fmt.Fprintf(os.Stderr, "will be validating against Rego policies: %v\n", regoPolicies)
				regoValidationErrs := rego.ValidateJSON(payload, regoPolicies)
				if len(regoValidationErrs) > 0 {
					validationErrors = append(validationErrors, regoValidationErrs...)
					continue
				}
			}

			checked = append(checked, vp)
		}

		if len(validationErrors) > 0 {
			fmt.Fprintf(os.Stderr, "There are %d number of errors occurred during the validation:\n", len(validationErrors))
			for _, v := range validationErrors {
				_, _ = fmt.Fprintf(os.Stderr, "- %v\n", v)
			}
			return fmt.Errorf("%d validation errors occurred", len(validationErrors))
		}

		if len(checked) == 0 {
			return fmt.Errorf("none of the attestations matched the predicate type: %s", c.PredicateType)
		}

		// TODO: add CUE validation report to `PrintVerificationHeader`.
		PrintVerificationHeader(imageRef, co, bundleVerified, fulcioVerified)
		// The attestations are always JSON, so use the raw "text" mode for outputting them instead of conversion
		PrintVerification(imageRef, checked, "text")
	}

	return nil
}<|MERGE_RESOLUTION|>--- conflicted
+++ resolved
@@ -91,12 +91,8 @@
 		CertGithubWorkflowName:       c.CertGithubWorkflowName,
 		CertGithubWorkflowRepository: c.CertGithubWorkflowRepository,
 		CertGithubWorkflowRef:        c.CertGithubWorkflowRef,
-<<<<<<< HEAD
-		EnforceSCT:                   c.EnforceSCT,
+		IgnoreSCT:                    c.IgnoreSCT,
 		Identities:                   []cosign.Identity{{Issuer: c.CertOidcIssuer, Subject: c.CertIdentity}},
-=======
-		IgnoreSCT:                    c.IgnoreSCT,
->>>>>>> 1c04ce62
 	}
 	if c.CheckClaims {
 		co.ClaimVerifier = cosign.IntotoSubjectClaimVerifier
