//
// Copyright 2021 The Sigstore Authors.
//
// Licensed under the Apache License, Version 2.0 (the "License");
// you may not use this file except in compliance with the License.
// You may obtain a copy of the License at
//
//     http://www.apache.org/licenses/LICENSE-2.0
//
// Unless required by applicable law or agreed to in writing, software
// distributed under the License is distributed on an "AS IS" BASIS,
// WITHOUT WARRANTIES OR CONDITIONS OF ANY KIND, either express or implied.
// See the License for the specific language governing permissions and
// limitations under the License.

package attest

import (
	"bytes"
	"context"
	_ "crypto/sha256" // for `crypto.SHA256`
	"encoding/json"
	"fmt"
	"io"
	"os"
	"time"

	"github.com/google/go-containerregistry/pkg/name"
	v1 "github.com/google/go-containerregistry/pkg/v1"

	"github.com/sigstore/cosign/cmd/cosign/cli/options"
	"github.com/sigstore/cosign/cmd/cosign/cli/rekor"
	"github.com/sigstore/cosign/cmd/cosign/cli/sign"
	"github.com/sigstore/cosign/pkg/cosign"
	"github.com/sigstore/cosign/pkg/cosign/attestation"
	cbundle "github.com/sigstore/cosign/pkg/cosign/bundle"
	cremote "github.com/sigstore/cosign/pkg/cosign/remote"
	"github.com/sigstore/cosign/pkg/oci/mutate"
	ociremote "github.com/sigstore/cosign/pkg/oci/remote"
	"github.com/sigstore/cosign/pkg/oci/static"
	"github.com/sigstore/cosign/pkg/types"
	"github.com/sigstore/rekor/pkg/generated/client"
	"github.com/sigstore/rekor/pkg/generated/models"
	"github.com/sigstore/sigstore/pkg/signature/dsse"
	signatureoptions "github.com/sigstore/sigstore/pkg/signature/options"
)

type tlogUploadFn func(*client.Rekor, []byte) (*models.LogEntryAnon, error)

func uploadToTlog(ctx context.Context, sv *sign.SignerVerifier, rekorURL string, upload tlogUploadFn) (*cbundle.RekorBundle, error) {
	rekorBytes, err := sv.Bytes(ctx)
	if err != nil {
		return nil, err
	}

	rekorClient, err := rekor.NewClient(rekorURL)
	if err != nil {
		return nil, err
	}
	entry, err := upload(rekorClient, rekorBytes)
	if err != nil {
		return nil, err
	}
	fmt.Fprintln(os.Stderr, "tlog entry created with index:", *entry.LogIndex)
	return cbundle.EntryToBundle(entry), nil
}

// nolint
<<<<<<< HEAD
func AttestCmd(ctx context.Context, ko options.KeyOpts, regOpts options.RegistryOptions, imageRef string, certPath string, certChainPath string,
	noUpload bool, predicatePath string, predicateType string, replace bool, timeout time.Duration, tlogUpload bool) error {
=======
type AttestCommand struct {
	options.KeyOpts
	options.RegistryOptions
	CertPath      string
	CertChainPath string
	NoUpload      bool
	PredicatePath string
	Force         bool
	PredicateType string
	Replace       bool
	Timeout       time.Duration
	TlogUpload    bool
}

// nolint
func (c *AttestCommand) Exec(ctx context.Context, imageRef string) error {
>>>>>>> a70bb28c
	// A key file or token is required unless we're in experimental mode!
	if options.EnableExperimental() {
		if options.NOf(c.KeyRef, c.Sk) > 1 {
			return &options.KeyParseError{}
		}
	} else {
		if !options.OneOf(c.KeyRef, c.Sk) {
			return &options.KeyParseError{}
		}
	}

	predicateURI, err := options.ParsePredicateType(c.PredicateType)
	if err != nil {
		return err
	}
	ref, err := name.ParseReference(imageRef, c.NameOptions()...)
	if err != nil {
		return fmt.Errorf("parsing reference: %w", err)
	}

	if c.Timeout != 0 {
		var cancelFn context.CancelFunc
		ctx, cancelFn = context.WithTimeout(ctx, c.Timeout)
		defer cancelFn()
	}

	ociremoteOpts, err := c.RegistryOptions.ClientOpts(ctx)
	if err != nil {
		return err
	}
	digest, err := ociremote.ResolveDigest(ref, ociremoteOpts...)
	if err != nil {
		return err
	}
	h, _ := v1.NewHash(digest.Identifier())
	// Overwrite "ref" with a digest to avoid a race where we use a tag
	// multiple times, and it potentially points to different things at
	// each access.
	ref = digest // nolint

	sv, err := sign.SignerFromKeyOpts(ctx, c.CertPath, c.CertChainPath, c.KeyOpts)
	if err != nil {
		return fmt.Errorf("getting signer: %w", err)
	}
	defer sv.Close()
	wrapped := dsse.WrapSigner(sv, types.IntotoPayloadType)
	dd := cremote.NewDupeDetector(sv)

	var predicate io.ReadCloser
	if c.PredicatePath == "-" {
		fmt.Fprintln(os.Stderr, "Using payload from: standard input")
		predicate = os.Stdin
	} else {
		fmt.Fprintln(os.Stderr, "Using payload from:", c.PredicatePath)
		predicate, err = os.Open(c.PredicatePath)
		if err != nil {
			return err
		}
		defer predicate.Close()
	}

	sh, err := attestation.GenerateStatement(attestation.GenerateOpts{
		Predicate: predicate,
		Type:      c.PredicateType,
		Digest:    h.Hex,
		Repo:      digest.Repository.String(),
	})
	if err != nil {
		return err
	}

	payload, err := json.Marshal(sh)
	if err != nil {
		return err
	}
	signedPayload, err := wrapped.SignMessage(bytes.NewReader(payload), signatureoptions.WithContext(ctx))
	if err != nil {
		return fmt.Errorf("signing: %w", err)
	}

	if c.NoUpload {
		fmt.Println(string(signedPayload))
		return nil
	}

	opts := []static.Option{static.WithLayerMediaType(types.DssePayloadType)}
	if sv.Cert != nil {
		opts = append(opts, static.WithCertChain(sv.Cert, sv.Chain))
	}

	// Check whether we should be uploading to the transparency log
<<<<<<< HEAD
	if sign.ShouldUploadToTlog(ctx, ko, digest, ko.SkipConfirmation, tlogUpload) {
		bundle, err := uploadToTlog(ctx, sv, ko.RekorURL, func(r *client.Rekor, b []byte) (*models.LogEntryAnon, error) {
=======
	if sign.ShouldUploadToTlog(ctx, c.KeyOpts, digest, c.Force, c.TlogUpload) {
		bundle, err := uploadToTlog(ctx, sv, c.RekorURL, func(r *client.Rekor, b []byte) (*models.LogEntryAnon, error) {
>>>>>>> a70bb28c
			return cosign.TLogUploadInTotoAttestation(ctx, r, signedPayload, b)
		})
		if err != nil {
			return err
		}
		opts = append(opts, static.WithBundle(bundle))
	}

	sig, err := static.NewAttestation(signedPayload, opts...)
	if err != nil {
		return err
	}

	se, err := ociremote.SignedEntity(digest, ociremoteOpts...)
	if err != nil {
		return err
	}

	signOpts := []mutate.SignOption{
		mutate.WithDupeDetector(dd),
	}

	if c.Replace {
		ro := cremote.NewReplaceOp(predicateURI)
		signOpts = append(signOpts, mutate.WithReplaceOp(ro))
	}

	// Attach the attestation to the entity.
	newSE, err := mutate.AttachAttestationToEntity(se, sig, signOpts...)
	if err != nil {
		return err
	}

	// Publish the attestations associated with this entity
	return ociremote.WriteAttestations(digest.Repository, newSE, ociremoteOpts...)
}<|MERGE_RESOLUTION|>--- conflicted
+++ resolved
@@ -66,10 +66,6 @@
 }
 
 // nolint
-<<<<<<< HEAD
-func AttestCmd(ctx context.Context, ko options.KeyOpts, regOpts options.RegistryOptions, imageRef string, certPath string, certChainPath string,
-	noUpload bool, predicatePath string, predicateType string, replace bool, timeout time.Duration, tlogUpload bool) error {
-=======
 type AttestCommand struct {
 	options.KeyOpts
 	options.RegistryOptions
@@ -77,7 +73,6 @@
 	CertChainPath string
 	NoUpload      bool
 	PredicatePath string
-	Force         bool
 	PredicateType string
 	Replace       bool
 	Timeout       time.Duration
@@ -86,7 +81,6 @@
 
 // nolint
 func (c *AttestCommand) Exec(ctx context.Context, imageRef string) error {
->>>>>>> a70bb28c
 	// A key file or token is required unless we're in experimental mode!
 	if options.EnableExperimental() {
 		if options.NOf(c.KeyRef, c.Sk) > 1 {
@@ -178,13 +172,8 @@
 	}
 
 	// Check whether we should be uploading to the transparency log
-<<<<<<< HEAD
-	if sign.ShouldUploadToTlog(ctx, ko, digest, ko.SkipConfirmation, tlogUpload) {
-		bundle, err := uploadToTlog(ctx, sv, ko.RekorURL, func(r *client.Rekor, b []byte) (*models.LogEntryAnon, error) {
-=======
-	if sign.ShouldUploadToTlog(ctx, c.KeyOpts, digest, c.Force, c.TlogUpload) {
+	if sign.ShouldUploadToTlog(ctx, c.KeyOpts, digest, c.SkipConfirmation, c.TlogUpload) {
 		bundle, err := uploadToTlog(ctx, sv, c.RekorURL, func(r *client.Rekor, b []byte) (*models.LogEntryAnon, error) {
->>>>>>> a70bb28c
 			return cosign.TLogUploadInTotoAttestation(ctx, r, signedPayload, b)
 		})
 		if err != nil {
