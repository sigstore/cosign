--- conflicted
+++ resolved
@@ -82,11 +82,7 @@
 			}
 			for _, img := range args {
 				if err := attest.AttestCmd(cmd.Context(), ko, o.Registry, img, o.Cert, o.CertChain, o.NoUpload,
-<<<<<<< HEAD
-					o.Predicate.Path, o.Predicate.Type, o.Replace, ro.Timeout, o.NoTlogUpload); err != nil {
-=======
-					o.Predicate.Path, o.Force, o.Predicate.Type, o.Replace, ro.Timeout, o.TlogUpload); err != nil {
->>>>>>> be215cfd
+					o.Predicate.Path, o.Predicate.Type, o.Replace, ro.Timeout, o.TlogUpload); err != nil {
 					return fmt.Errorf("signing %s: %w", img, err)
 				}
 			}
