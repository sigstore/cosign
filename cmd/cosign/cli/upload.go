//
// Copyright 2021 The Sigstore Authors.
//
// Licensed under the Apache License, Version 2.0 (the "License");
// you may not use this file except in compliance with the License.
// You may obtain a copy of the License at
//
//     http://www.apache.org/licenses/LICENSE-2.0
//
// Unless required by applicable law or agreed to in writing, software
// distributed under the License is distributed on an "AS IS" BASIS,
// WITHOUT WARRANTIES OR CONDITIONS OF ANY KIND, either express or implied.
// See the License for the specific language governing permissions and
// limitations under the License.

package cli

import (
	"context"
	"encoding/base64"
	"errors"
	"flag"
	"io/ioutil"
	"os"
	"path/filepath"

	"github.com/google/go-containerregistry/pkg/authn"
	"github.com/google/go-containerregistry/pkg/name"
	"github.com/google/go-containerregistry/pkg/v1/remote"
	"github.com/peterbourgon/ff/v3/ffcli"

	"github.com/sigstore/cosign/pkg/cosign"
	sigPayload "github.com/sigstore/sigstore/pkg/signature/payload"
)

func Upload() *ffcli.Command {
	var (
		flagset   = flag.NewFlagSet("cosign upload", flag.ExitOnError)
		signature = flagset.String("signature", "", "the signature, path to the signature, or {-} for stdin")
		payload   = flagset.String("payload", "", "path to the payload covered by the signature (if using another format)")
	)
	return &ffcli.Command{
		Name:       "upload",
		ShortUsage: "cosign upload <image uri>",
		ShortHelp:  "upload signatures to the supplied container image",
		FlagSet:    flagset,
		Exec: func(ctx context.Context, args []string) error {
			if len(args) != 1 {
				return flag.ErrHelp
			}

			return UploadCmd(ctx, *signature, *payload, args[0])
		},
	}
}

func UploadCmd(ctx context.Context, sigRef, payloadRef, imageRef string) error {
	var b64SigBytes []byte

	b64SigBytes, err := signatureBytes(sigRef)
	if err != nil {
		return err
	} else if len(b64SigBytes) == 0 {
		return errors.New("empty signature")
	}

	ref, err := name.ParseReference(imageRef)
	if err != nil {
		return err
	}

	get, err := remote.Get(ref, remote.WithAuthFromKeychain(authn.DefaultKeychain))
	if err != nil {
		return err
	}
	repo := ref.Context()
	img := repo.Digest(get.Digest.String())

	dstRef, err := cosign.DestinationRef(ref, get)
	if err != nil {
		return err
	}

	var payload []byte
	if payloadRef == "" {
		payload, err = (&sigPayload.Cosign{Image: img}).MarshalJSON()
	} else {
		payload, err = ioutil.ReadFile(filepath.Clean(payloadRef))
	}
	if err != nil {
		return err
	}

	// This expects it to not be base64 encoded, so decode first
	sigBytes, err := base64.StdEncoding.DecodeString(string(b64SigBytes))
	if err != nil {
		return err
	}
<<<<<<< HEAD
	uo := cosign.UploadOpts{
		Signature: sigBytes,
		Payload:   payload,
		Dst:       dstRef,
	}
	if _, err := cosign.Upload(ctx, uo); err != nil {
=======
	if _, err := cosign.Upload(ctx, sigBytes, payload, dstRef, "", "", nil, authn.DefaultKeychain); err != nil {
>>>>>>> ef106894
		return err
	}
	return nil
}

type SignatureArgType uint8

const (
	StdinSignature SignatureArgType = iota
	RawSignature   SignatureArgType = iota
	FileSignature  SignatureArgType = iota
)

func signatureBytes(sigRef string) ([]byte, error) {
	// sigRef can be "-", a string or a file.
	switch signatureType(sigRef) {
	case StdinSignature:
		return ioutil.ReadAll(os.Stdin)
	case RawSignature:
		return []byte(sigRef), nil
	case FileSignature:
		return ioutil.ReadFile(filepath.Clean(sigRef))
	default:
		return nil, errors.New("unknown signature arg type")
	}
}

func signatureType(sigRef string) SignatureArgType {
	switch {
	case sigRef == "-":
		return StdinSignature
	case signatureFileNotExists(sigRef):
		return RawSignature
	default:
		return FileSignature
	}
}

func signatureFileNotExists(sigRef string) bool {
	_, err := os.Stat(sigRef)
	return os.IsNotExist(err)
}<|MERGE_RESOLUTION|>--- conflicted
+++ resolved
@@ -96,16 +96,13 @@
 	if err != nil {
 		return err
 	}
-<<<<<<< HEAD
 	uo := cosign.UploadOpts{
 		Signature: sigBytes,
 		Payload:   payload,
 		Dst:       dstRef,
+		Auth:      authn.DefaultKeychain,
 	}
 	if _, err := cosign.Upload(ctx, uo); err != nil {
-=======
-	if _, err := cosign.Upload(ctx, sigBytes, payload, dstRef, "", "", nil, authn.DefaultKeychain); err != nil {
->>>>>>> ef106894
 		return err
 	}
 	return nil
