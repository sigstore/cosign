//
// Copyright 2021 The Sigstore Authors.
//
// Licensed under the Apache License, Version 2.0 (the "License");
// you may not use this file except in compliance with the License.
// You may obtain a copy of the License at
//
//     http://www.apache.org/licenses/LICENSE-2.0
//
// Unless required by applicable law or agreed to in writing, software
// distributed under the License is distributed on an "AS IS" BASIS,
// WITHOUT WARRANTIES OR CONDITIONS OF ANY KIND, either express or implied.
// See the License for the specific language governing permissions and
// limitations under the License.

package cli

import (
	"context"
	_ "crypto/sha256" // for `crypto.SHA256`
	"encoding/base64"
	"encoding/json"
	"flag"
	"fmt"
	"io/ioutil"
	"os"
	"path/filepath"
	"strings"

	"github.com/cyberphone/json-canonicalization/go/src/webpki.org/jsoncanonicalizer"
	"github.com/google/go-containerregistry/pkg/authn"
	"github.com/google/go-containerregistry/pkg/name"
	"github.com/google/go-containerregistry/pkg/v1/remote"
	"github.com/peterbourgon/ff/v3/ffcli"
	"github.com/pkg/errors"

	"github.com/sigstore/cosign/pkg/cosign"
	"github.com/sigstore/cosign/pkg/cosign/fulcio"
	"github.com/sigstore/rekor/pkg/generated/models"

	"github.com/sigstore/cosign/pkg/cosign/pivkey"
	"github.com/sigstore/sigstore/pkg/signature"
	sigPayload "github.com/sigstore/sigstore/pkg/signature/payload"
)

type annotationsMap struct {
	annotations map[string]interface{}
}

func (a *annotationsMap) Set(s string) error {
	if a.annotations == nil {
		a.annotations = map[string]interface{}{}
	}
	kvp := strings.SplitN(s, "=", 2)
	if len(kvp) != 2 {
		return fmt.Errorf("invalid flag: %s, expected key=value", s)
	}

	a.annotations[kvp[0]] = kvp[1]
	return nil
}

func (a *annotationsMap) String() string {
	s := []string{}
	for k, v := range a.annotations {
		s = append(s, fmt.Sprintf("%s=%s", k, v))
	}
	return strings.Join(s, ",")
}

func Sign() *ffcli.Command {
	var (
		flagset     = flag.NewFlagSet("cosign sign", flag.ExitOnError)
		key         = flagset.String("key", "", "path to the private key file or KMS URI")
		upload      = flagset.Bool("upload", true, "whether to upload the signature")
		sk          = flagset.Bool("sk", false, "whether to use a hardware security key")
		payloadPath = flagset.String("payload", "", "path to a payload file to use rather than generating one.")
		force       = flagset.Bool("f", false, "skip warnings and confirmations")
		annotations = annotationsMap{}
	)
	flagset.Var(&annotations, "a", "extra key=value pairs to sign")
	return &ffcli.Command{
		Name:       "sign",
		ShortUsage: "cosign sign -key <key path>|<kms uri> [-payload <path>] [-a key=value] [-upload=true|false] [-f] <image uri>",
		ShortHelp:  `Sign the supplied container image.`,
		LongHelp: `Sign the supplied container image.

EXAMPLES
  # sign a container image with Google sign-in (experimental)
  COSIGN_EXPERIMENTAL=1 cosign sign <IMAGE>

  # sign a container image with a local key pair file
  cosign sign -key cosign.pub <IMAGE>

  # sign a container image and add annotations
  cosign sign -key cosign.pub -a key1=value1 -a key2=value2 <IMAGE>

  # sign a container image with a key pair stored in Google Cloud KMS
  cosign sign -key gcpkms://projects/<PROJECT>/locations/global/keyRings/<KEYRING>/cryptoKeys/<KEY> <IMAGE>`,
		FlagSet: flagset,
		Exec: func(ctx context.Context, args []string) error {
			if len(args) == 0 {
				return flag.ErrHelp
			}

			so := SignOpts{
				KeyRef:      *key,
				Annotations: annotations.annotations,
				Pf:          GetPass,
				Sk:          *sk,
			}
			for _, img := range args {
				if err := SignCmd(ctx, so, img, *upload, *payloadPath, *force); err != nil {
					return errors.Wrapf(err, "signing %s", img)
				}
			}
			return nil
		},
	}
}

type SignOpts struct {
	Annotations map[string]interface{}
	KeyRef      string
	Sk          bool
	Pf          cosign.PassFunc
}

func SignCmd(ctx context.Context, so SignOpts,
	imageRef string, upload bool, payloadPath string, force bool) error {

	// A key file or token is required unless we're in experimental mode!
	if cosign.Experimental() {
		if nOf(so.KeyRef, so.Sk) > 1 {
			return &KeyParseError{}
		}
	} else {
		if !oneOf(so.KeyRef, so.Sk) {
			return &KeyParseError{}
		}
	}

	ref, err := name.ParseReference(imageRef)
	if err != nil {
		return errors.Wrap(err, "parsing reference")
	}
	get, err := remote.Get(ref, remote.WithAuthFromKeychain(authn.DefaultKeychain))
	if err != nil {
		return errors.Wrap(err, "getting remote image")
	}
	repo := ref.Context()
	img := repo.Digest(get.Digest.String())
	// The payload can be specified via a flag to skip generation.
	var payload []byte
	if payloadPath != "" {
		fmt.Fprintln(os.Stderr, "Using payload from:", payloadPath)
		payload, err = ioutil.ReadFile(filepath.Clean(payloadPath))
	} else {
		payload, err = (&sigPayload.Cosign{
			Image:       img,
			Annotations: so.Annotations,
		}).MarshalJSON()
	}
	if err != nil {
		return errors.Wrap(err, "payload")
	}

	var signer signature.Signer
	var dupeDetector signature.Verifier
	var cert, chain string
	switch {
	case so.Sk:
		sk, err := pivkey.NewSignerVerifier()
		if err != nil {
			return err
		}
		signer = sk
		dupeDetector = sk
	case so.KeyRef != "":
		k, err := signerVerifierFromKeyRef(ctx, so.KeyRef, so.Pf)
		if err != nil {
			return errors.Wrap(err, "reading key")
		}
		signer = k
		dupeDetector = k
	default: // Keyless!
		fmt.Fprintln(os.Stderr, "Generating ephemeral keys...")
		k, err := fulcio.NewSigner(ctx)
		if err != nil {
			return errors.Wrap(err, "getting key from Fulcio")
		}
		signer = k
		cert, chain = k.Cert, k.Chain
	}

	sig, _, err := signer.Sign(ctx, payload)
	if err != nil {
		return errors.Wrap(err, "signing")
	}

	if !upload {
		fmt.Println(base64.StdEncoding.EncodeToString(sig))
		return nil
	}

	// sha256:... -> sha256-...
	dstRef, err := cosign.DestinationRef(ref, get)
	if err != nil {
		return err
	}
	fmt.Fprintln(os.Stderr, "Pushing signature to:", dstRef.String())
<<<<<<< HEAD
	uo := cosign.UploadOpts{
		Signature:    sig,
		Payload:      payload,
		Dst:          dstRef,
		Cert:         string(cert),
		Chain:        string(chain),
		DupeDetector: dupeDetector,
=======
	sig, err = cosign.Upload(ctx, sig, payload, dstRef, string(cert), string(chain), dupeDetector, authn.DefaultKeychain)
	if err != nil {
		return err
>>>>>>> ef106894
	}

	if !cosign.Experimental() {
		_, err := cosign.Upload(ctx, uo)
		return err
	}

	// Check if the image is public (no auth in Get)
	if !force {
		if _, err := remote.Get(ref); err != nil {
			fmt.Print("warning: uploading to the public transparency log for a private image, please confirm [Y/N]: ")
			var response string
			if _, err := fmt.Scanln(&response); err != nil {
				return err
			}
			if response != "Y" {
				fmt.Println("not uploading to transparency log")
				return nil
			}
		}
	}

	// Upload the cert or the public key, depending on what we have
	var rekorBytes []byte
	if cert != "" {
		rekorBytes = []byte(cert)
	} else {
		pemBytes, err := cosign.PublicKeyPem(ctx, signer)
		if err != nil {
			return nil
		}
		rekorBytes = pemBytes
	}
	entry, err := cosign.UploadTLog(sig, payload, rekorBytes)
	if err != nil {
		return err
	}
	fmt.Println("tlog entry created with index: ", *entry.LogIndex)

	bund, err := bundle(entry)
	if err != nil {
		return errors.Wrap(err, "bundle")
	}
	uo.Bundle = bund
	uo.AdditionalAnnotations = annotations(entry)
	if _, err = cosign.Upload(ctx, uo); err != nil {
		return errors.Wrap(err, "uploading")
	}
	return nil
}

func bundle(entry *models.LogEntryAnon) (*cosign.Bundle, error) {
	if entry.Verification == nil {
		return nil, nil
	}
	le := &models.LogEntryAnon{
		Body:           entry.Body,
		IntegratedTime: entry.IntegratedTime,
		LogIndex:       entry.LogIndex,
	}
	payload, err := le.MarshalBinary()
	if err != nil {
		return nil, err
	}
	canonicalized, err := jsoncanonicalizer.Transform(payload)
	if err != nil {
		return nil, err
	}
	return &cosign.Bundle{
		SignedEntryTimestamp: entry.Verification.SignedEntryTimestamp,
		CanonicalizedPayload: canonicalized,
	}, nil
}

func annotations(entry *models.LogEntryAnon) map[string]string {
	annts := map[string]string{}
	if bund, err := bundle(entry); err == nil && bund != nil {
		contents, _ := json.Marshal(bund)
		annts[cosign.BundleKey] = string(contents)
	}
	return annts
}<|MERGE_RESOLUTION|>--- conflicted
+++ resolved
@@ -209,7 +209,6 @@
 		return err
 	}
 	fmt.Fprintln(os.Stderr, "Pushing signature to:", dstRef.String())
-<<<<<<< HEAD
 	uo := cosign.UploadOpts{
 		Signature:    sig,
 		Payload:      payload,
@@ -217,11 +216,7 @@
 		Cert:         string(cert),
 		Chain:        string(chain),
 		DupeDetector: dupeDetector,
-=======
-	sig, err = cosign.Upload(ctx, sig, payload, dstRef, string(cert), string(chain), dupeDetector, authn.DefaultKeychain)
-	if err != nil {
-		return err
->>>>>>> ef106894
+		Auth:         authn.DefaultKeychain,
 	}
 
 	if !cosign.Experimental() {
