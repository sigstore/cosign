//
// Copyright 2021 The Sigstore Authors.
//
// Licensed under the Apache License, Version 2.0 (the "License");
// you may not use this file except in compliance with the License.
// You may obtain a copy of the License at
//
//     http://www.apache.org/licenses/LICENSE-2.0
//
// Unless required by applicable law or agreed to in writing, software
// distributed under the License is distributed on an "AS IS" BASIS,
// WITHOUT WARRANTIES OR CONDITIONS OF ANY KIND, either express or implied.
// See the License for the specific language governing permissions and
// limitations under the License.

package sign

import (
	"bytes"
	"context"
	"crypto/x509"
	"encoding/pem"
	"errors"
	"fmt"
	"io"
	"os"
	"path/filepath"
	"strings"

	"github.com/google/go-containerregistry/pkg/name"
	v1 "github.com/google/go-containerregistry/pkg/v1"
	"github.com/google/go-containerregistry/pkg/v1/remote"

	"github.com/sigstore/cosign/cmd/cosign/cli/fulcio"
	"github.com/sigstore/cosign/cmd/cosign/cli/fulcio/fulcioverifier"
	"github.com/sigstore/cosign/cmd/cosign/cli/fulcio/fulcioverifier/ctl"
	"github.com/sigstore/cosign/cmd/cosign/cli/options"
	"github.com/sigstore/cosign/cmd/cosign/cli/rekor"
	icos "github.com/sigstore/cosign/internal/pkg/cosign"
	ifulcio "github.com/sigstore/cosign/internal/pkg/cosign/fulcio"
	ipayload "github.com/sigstore/cosign/internal/pkg/cosign/payload"
	irekor "github.com/sigstore/cosign/internal/pkg/cosign/rekor"
	"github.com/sigstore/cosign/pkg/cosign"
	"github.com/sigstore/cosign/pkg/cosign/pivkey"
	"github.com/sigstore/cosign/pkg/cosign/pkcs11key"
	cremote "github.com/sigstore/cosign/pkg/cosign/remote"
	"github.com/sigstore/cosign/pkg/oci"
	"github.com/sigstore/cosign/pkg/oci/mutate"
	ociremote "github.com/sigstore/cosign/pkg/oci/remote"
	"github.com/sigstore/cosign/pkg/oci/walk"
	sigs "github.com/sigstore/cosign/pkg/signature"
	"github.com/sigstore/sigstore/pkg/cryptoutils"
	"github.com/sigstore/sigstore/pkg/signature"
	signatureoptions "github.com/sigstore/sigstore/pkg/signature/options"
	sigPayload "github.com/sigstore/sigstore/pkg/signature/payload"

	// Loads OIDC providers
	_ "github.com/sigstore/cosign/pkg/providers/all"
)

const TagReferenceMessage string = `WARNING: Image reference %s uses a tag, not a digest, to identify the image to sign.

    This can lead you to sign a different image than the intended one. Please use a
    digest (example.com/ubuntu@sha256:abc123...) rather than tag
    (example.com/ubuntu:latest) for the input to cosign. The ability to refer to
    images by tag will be removed in a future release.
`

<<<<<<< HEAD
func ShouldUploadToTlog(ctx context.Context, ko options.KeyOpts, ref name.Reference, skipConfirmation, noTlogUpload bool) bool {
	// Check whether to not upload Tlog.
	if noTlogUpload {
		return false
	}

	// If we aren't using keyless signing, we can skip the tlog
	if !keylessSigning(ko) {
=======
func ShouldUploadToTlog(ctx context.Context, ko options.KeyOpts, ref name.Reference, force, tlogUpload bool) bool {
	// We are forcing publishing to the Tlog.
	if force {
		return true
	}
	// If we aren't using keyless signing and --tlog-upload=false, return
	if !keylessSigning(ko) && !tlogUpload {
>>>>>>> be215cfd
		return false
	}

	if skipConfirmation {
		return true
	}

	// Check if the image is public (no auth in Get)
	if _, err := remote.Get(ref, remote.WithContext(ctx)); err != nil {
		fmt.Fprintf(os.Stderr, "%q appears to be a private repository, please confirm uploading to the transparency log at %q [Y/N]: ", ref.Context().String(), ko.RekorURL)

		var tlogConfirmResponse string
		if _, err := fmt.Scanln(&tlogConfirmResponse); err != nil {
			fmt.Fprintf(os.Stderr, "\nWARNING: skipping transparency log upload (use --yes to skip confirmation: %v\n", err)
			return false
		}
		if strings.ToUpper(tlogConfirmResponse) != "Y" {
			fmt.Fprintln(os.Stderr, "not uploading to transparency log")
			return false
		}
	}
	return true
}

func GetAttachedImageRef(ref name.Reference, attachment string, opts ...ociremote.Option) (name.Reference, error) {
	if attachment == "" {
		return ref, nil
	}
	if attachment == "sbom" {
		return ociremote.SBOMTag(ref, opts...)
	}
	return nil, fmt.Errorf("unknown attachment type %s", attachment)
}

// ParseOCIReference parses a string reference to an OCI image into a reference, warning if the reference did not include a digest.
func ParseOCIReference(refStr string, out io.Writer, opts ...name.Option) (name.Reference, error) {
	ref, err := name.ParseReference(refStr, opts...)
	if err != nil {
		return nil, fmt.Errorf("parsing reference: %w", err)
	}
	if _, ok := ref.(name.Digest); !ok {
		msg := fmt.Sprintf(TagReferenceMessage, refStr)
		if _, err := io.WriteString(out, msg); err != nil {
			panic("cannot write")
		}
	}
	return ref, nil
}

// nolint
func SignCmd(ro *options.RootOptions, ko options.KeyOpts, signOpts options.SignOptions, imgs []string) error {
	if options.NOf(ko.KeyRef, ko.Sk) > 1 {
		return &options.KeyParseError{}
	}

	ctx, cancel := context.WithTimeout(context.Background(), ro.Timeout)
	defer cancel()

	sv, err := SignerFromKeyOpts(ctx, signOpts.Cert, signOpts.CertChain, ko)
	if err != nil {
		return fmt.Errorf("getting signer: %w", err)
	}
	defer sv.Close()
	dd := cremote.NewDupeDetector(sv)

	var staticPayload []byte
	if signOpts.PayloadPath != "" {
		fmt.Fprintln(os.Stderr, "Using payload from:", signOpts.PayloadPath)
		staticPayload, err = os.ReadFile(filepath.Clean(signOpts.PayloadPath))
		if err != nil {
			return fmt.Errorf("payload from file: %w", err)
		}
	}

	// Set up an ErrDone consideration to return along "success" paths
	var ErrDone error
	if !signOpts.Recursive {
		ErrDone = mutate.ErrSkipChildren
	}
	regOpts := signOpts.Registry
	opts, err := regOpts.ClientOpts(ctx)
	if err != nil {
		return fmt.Errorf("constructing client options: %w", err)
	}
	am, err := signOpts.AnnotationsMap()
	if err != nil {
		return fmt.Errorf("getting annotations: %w", err)
	}
	annotations := am.Annotations
	for _, inputImg := range imgs {
		ref, err := ParseOCIReference(inputImg, os.Stderr, regOpts.NameOptions()...)
		if err != nil {
			return err
		}
		ref, err = GetAttachedImageRef(ref, signOpts.Attachment, opts...)
		if err != nil {
			return fmt.Errorf("unable to resolve attachment %s for image %s", signOpts.Attachment, inputImg)
		}

		if digest, ok := ref.(name.Digest); ok && !signOpts.Recursive {
			se, err := ociremote.SignedEntity(ref, opts...)
			if err != nil {
				return fmt.Errorf("accessing image: %w", err)
			}
<<<<<<< HEAD
			err = signDigest(ctx, digest, staticPayload, ko, regOpts, annotations, signOpts.Upload, signOpts.OutputSignature, signOpts.OutputCertificate, signOpts.Recursive, signOpts.NoTlogUpload, dd, sv, se)
=======
			err = signDigest(ctx, digest, staticPayload, ko, regOpts, annotations, signOpts.Upload, signOpts.OutputSignature, signOpts.OutputCertificate, signOpts.Force, signOpts.Recursive, signOpts.TlogUpload, dd, sv, se)
>>>>>>> be215cfd
			if err != nil {
				return fmt.Errorf("signing digest: %w", err)
			}
			continue
		}

		se, err := ociremote.SignedEntity(ref, opts...)
		if err != nil {
			return fmt.Errorf("accessing entity: %w", err)
		}

		if err := walk.SignedEntity(ctx, se, func(ctx context.Context, se oci.SignedEntity) error {
			// Get the digest for this entity in our walk.
			d, err := se.(interface{ Digest() (v1.Hash, error) }).Digest()
			if err != nil {
				return fmt.Errorf("computing digest: %w", err)
			}
			digest := ref.Context().Digest(d.String())

<<<<<<< HEAD
			err = signDigest(ctx, digest, staticPayload, ko, regOpts, annotations, signOpts.Upload, signOpts.OutputSignature, signOpts.OutputCertificate, signOpts.Recursive, signOpts.NoTlogUpload, dd, sv, se)
=======
			err = signDigest(ctx, digest, staticPayload, ko, regOpts, annotations, signOpts.Upload, signOpts.OutputSignature, signOpts.OutputCertificate, signOpts.Force, signOpts.Recursive, signOpts.TlogUpload, dd, sv, se)
>>>>>>> be215cfd
			if err != nil {
				return fmt.Errorf("signing digest: %w", err)
			}
			return ErrDone
		}); err != nil {
			return fmt.Errorf("recursively signing: %w", err)
		}
	}

	return nil
}

func signDigest(ctx context.Context, digest name.Digest, payload []byte, ko options.KeyOpts,
<<<<<<< HEAD
	regOpts options.RegistryOptions, annotations map[string]interface{}, upload bool, outputSignature, outputCertificate string, recursive bool, noTlogUpload bool,
=======
	regOpts options.RegistryOptions, annotations map[string]interface{}, upload bool, outputSignature, outputCertificate string, force bool, recursive bool, tlogUpload bool,
>>>>>>> be215cfd
	dd mutate.DupeDetector, sv *SignerVerifier, se oci.SignedEntity) error {
	var err error
	// The payload can be passed to skip generation.
	if len(payload) == 0 {
		payload, err = (&sigPayload.Cosign{
			Image:       digest,
			Annotations: annotations,
		}).MarshalJSON()
		if err != nil {
			return fmt.Errorf("payload: %w", err)
		}
	}

	var s icos.Signer
	s = ipayload.NewSigner(sv)
	if sv.Cert != nil {
		s = ifulcio.NewSigner(s, sv.Cert, sv.Chain)
	}
<<<<<<< HEAD
	if ShouldUploadToTlog(ctx, ko, digest, ko.SkipConfirmation, noTlogUpload) {
=======
	if ShouldUploadToTlog(ctx, ko, digest, force, tlogUpload) {
>>>>>>> be215cfd
		rClient, err := rekor.NewClient(ko.RekorURL)
		if err != nil {
			return err
		}
		s = irekor.NewSigner(s, rClient)
	}

	ociSig, _, err := s.Sign(ctx, bytes.NewReader(payload))
	if err != nil {
		return err
	}

	b64sig, err := ociSig.Base64Signature()
	if err != nil {
		return err
	}

	if outputSignature != "" {
		// Add digest to suffix to differentiate each image during recursive signing
		if recursive {
			outputSignature = fmt.Sprintf("%s-%s", outputSignature, strings.Replace(digest.DigestStr(), ":", "-", 1))
		}
		if err := os.WriteFile(outputSignature, []byte(b64sig), 0600); err != nil {
			return fmt.Errorf("create signature file: %w", err)
		}
	}

	if outputCertificate != "" {
		rekorBytes, err := sv.Bytes(ctx)
		if err != nil {
			return fmt.Errorf("create certificate file: %w", err)
		}

		if err := os.WriteFile(outputCertificate, rekorBytes, 0600); err != nil {
			return fmt.Errorf("create certificate file: %w", err)
		}
		// TODO: maybe accept a --b64 flag as well?
		fmt.Printf("Certificate wrote in the file %s\n", outputCertificate)
	}

	if !upload {
		return nil
	}

	// Attach the signature to the entity.
	newSE, err := mutate.AttachSignatureToEntity(se, ociSig, mutate.WithDupeDetector(dd))
	if err != nil {
		return err
	}

	// Publish the signatures associated with this entity
	walkOpts, err := regOpts.ClientOpts(ctx)
	if err != nil {
		return fmt.Errorf("constructing client options: %w", err)
	}

	// Check if we are overriding the signatures repository location
	repo, _ := ociremote.GetEnvTargetRepository()
	if repo.RepositoryStr() == "" {
		fmt.Fprintln(os.Stderr, "Pushing signature to:", digest.Repository)
	} else {
		fmt.Fprintln(os.Stderr, "Pushing signature to:", repo.RepositoryStr())
	}

	// Publish the signatures associated with this entity
	if err := ociremote.WriteSignatures(digest.Repository, newSE, walkOpts...); err != nil {
		return err
	}

	return nil
}

func signerFromSecurityKey(keySlot string) (*SignerVerifier, error) {
	sk, err := pivkey.GetKeyWithSlot(keySlot)
	if err != nil {
		return nil, err
	}
	sv, err := sk.SignerVerifier()
	if err != nil {
		sk.Close()
		return nil, err
	}

	// Handle the -cert flag.
	// With PIV, we assume the certificate is in the same slot on the PIV
	// token as the private key. If it's not there, show a warning to the
	// user.
	certFromPIV, err := sk.Certificate()
	var pemBytes []byte
	if err != nil {
		fmt.Fprintln(os.Stderr, "warning: no x509 certificate retrieved from the PIV token")
	} else {
		pemBytes, err = cryptoutils.MarshalCertificateToPEM(certFromPIV)
		if err != nil {
			sk.Close()
			return nil, err
		}
	}

	return &SignerVerifier{
		Cert:           pemBytes,
		SignerVerifier: sv,
		close:          sk.Close,
	}, nil
}

func signerFromKeyRef(ctx context.Context, certPath, certChainPath, keyRef string, passFunc cosign.PassFunc) (*SignerVerifier, error) {
	k, err := sigs.SignerVerifierFromKeyRef(ctx, keyRef, passFunc)
	if err != nil {
		return nil, fmt.Errorf("reading key: %w", err)
	}
	certSigner := &SignerVerifier{
		SignerVerifier: k,
	}

	var leafCert *x509.Certificate

	// Attempt to extract certificate from PKCS11 token
	// With PKCS11, we assume the certificate is in the same slot on the PKCS11
	// token as the private key. If it's not there, show a warning to the
	// user.
	if pkcs11Key, ok := k.(*pkcs11key.Key); ok {
		certFromPKCS11, _ := pkcs11Key.Certificate()
		certSigner.close = pkcs11Key.Close

		if certFromPKCS11 == nil {
			fmt.Fprintln(os.Stderr, "warning: no x509 certificate retrieved from the PKCS11 token")
		} else {
			pemBytes, err := cryptoutils.MarshalCertificateToPEM(certFromPKCS11)
			if err != nil {
				pkcs11Key.Close()
				return nil, err
			}
			// Check that the provided public key and certificate key match
			pubKey, err := k.PublicKey()
			if err != nil {
				pkcs11Key.Close()
				return nil, err
			}
			if cryptoutils.EqualKeys(pubKey, certFromPKCS11.PublicKey) != nil {
				pkcs11Key.Close()
				return nil, errors.New("pkcs11 key and certificate do not match")
			}
			leafCert = certFromPKCS11
			certSigner.Cert = pemBytes
		}
	}

	// Handle --cert flag
	if certPath != "" {
		// Allow both DER and PEM encoding
		certBytes, err := os.ReadFile(certPath)
		if err != nil {
			return nil, fmt.Errorf("read certificate: %w", err)
		}
		// Handle PEM
		if bytes.HasPrefix(certBytes, []byte("-----")) {
			decoded, _ := pem.Decode(certBytes)
			if decoded.Type != "CERTIFICATE" {
				return nil, fmt.Errorf("supplied PEM file is not a certificate: %s", certPath)
			}
			certBytes = decoded.Bytes
		}
		parsedCert, err := x509.ParseCertificate(certBytes)
		if err != nil {
			return nil, fmt.Errorf("parse x509 certificate: %w", err)
		}
		pk, err := k.PublicKey()
		if err != nil {
			return nil, fmt.Errorf("get public key: %w", err)
		}
		if cryptoutils.EqualKeys(pk, parsedCert.PublicKey) != nil {
			return nil, errors.New("public key in certificate does not match the provided public key")
		}
		pemBytes, err := cryptoutils.MarshalCertificateToPEM(parsedCert)
		if err != nil {
			return nil, fmt.Errorf("marshaling certificate to PEM: %w", err)
		}
		if certSigner.Cert != nil {
			fmt.Fprintln(os.Stderr, "warning: overriding x509 certificate retrieved from the PKCS11 token")
		}
		leafCert = parsedCert
		certSigner.Cert = pemBytes
	}

	if certChainPath == "" {
		return certSigner, nil
	} else if certSigner.Cert == nil {
		return nil, errors.New("no leaf certificate found or provided while specifying chain")
	}

	// Handle --cert-chain flag
	// Accept only PEM encoded certificate chain
	certChainBytes, err := os.ReadFile(certChainPath)
	if err != nil {
		return nil, fmt.Errorf("reading certificate chain from path: %w", err)
	}
	certChain, err := cryptoutils.LoadCertificatesFromPEM(bytes.NewReader(certChainBytes))
	if err != nil {
		return nil, fmt.Errorf("loading certificate chain: %w", err)
	}
	if len(certChain) == 0 {
		return nil, errors.New("no certificates in certificate chain")
	}
	// Verify certificate chain is valid
	rootPool := x509.NewCertPool()
	rootPool.AddCert(certChain[len(certChain)-1])
	subPool := x509.NewCertPool()
	for _, c := range certChain[:len(certChain)-1] {
		subPool.AddCert(c)
	}
	if _, err := cosign.TrustedCert(leafCert, rootPool, subPool); err != nil {
		return nil, fmt.Errorf("unable to validate certificate chain: %w", err)
	}
	// Verify SCT if present in the leaf certificate.
	contains, err := ctl.ContainsSCT(leafCert.Raw)
	if err != nil {
		return nil, err
	}
	if contains {
		var chain []*x509.Certificate
		chain = append(chain, leafCert)
		chain = append(chain, certChain...)
		if err := ctl.VerifyEmbeddedSCT(context.Background(), chain); err != nil {
			return nil, err
		}
	}
	certSigner.Chain = certChainBytes

	return certSigner, nil
}

func keylessSigner(ctx context.Context, ko options.KeyOpts) (*SignerVerifier, error) {
	var (
		k   *fulcio.Signer
		err error
	)

	if ko.InsecureSkipFulcioVerify {
		if k, err = fulcio.NewSigner(ctx, ko); err != nil {
			return nil, fmt.Errorf("getting key from Fulcio: %w", err)
		}
	} else {
		if k, err = fulcioverifier.NewSigner(ctx, ko); err != nil {
			return nil, fmt.Errorf("getting key from Fulcio: %w", err)
		}
	}

	return &SignerVerifier{
		Cert:           k.Cert,
		Chain:          k.Chain,
		SignerVerifier: k,
	}, nil
}

func SignerFromKeyOpts(ctx context.Context, certPath string, certChainPath string, ko options.KeyOpts) (*SignerVerifier, error) {
	if ko.Sk {
		return signerFromSecurityKey(ko.Slot)
	}

	if ko.KeyRef != "" {
		return signerFromKeyRef(ctx, certPath, certChainPath, ko.KeyRef, ko.PassFunc)
	}

	// Default Keyless!
	fmt.Fprintln(os.Stderr, "Generating ephemeral keys...")
	return keylessSigner(ctx, ko)
}

type SignerVerifier struct {
	Cert  []byte
	Chain []byte
	signature.SignerVerifier
	close func()
}

func (c *SignerVerifier) Close() {
	if c.close != nil {
		c.close()
	}
}

func (c *SignerVerifier) Bytes(ctx context.Context) ([]byte, error) {
	if c.Cert != nil {
		fmt.Fprintf(os.Stderr, "using ephemeral certificate:\n%s\n", string(c.Cert))
		return c.Cert, nil
	}

	pemBytes, err := sigs.PublicKeyPem(c, signatureoptions.WithContext(ctx))
	if err != nil {
		return nil, err
	}
	return pemBytes, nil
}

func keylessSigning(ko options.KeyOpts) bool {
	if ko.KeyRef != "" {
		return false
	}
	if ko.Sk {
		return false
	}
	return true
}<|MERGE_RESOLUTION|>--- conflicted
+++ resolved
@@ -66,24 +66,9 @@
     images by tag will be removed in a future release.
 `
 
-<<<<<<< HEAD
-func ShouldUploadToTlog(ctx context.Context, ko options.KeyOpts, ref name.Reference, skipConfirmation, noTlogUpload bool) bool {
-	// Check whether to not upload Tlog.
-	if noTlogUpload {
-		return false
-	}
-
-	// If we aren't using keyless signing, we can skip the tlog
-	if !keylessSigning(ko) {
-=======
-func ShouldUploadToTlog(ctx context.Context, ko options.KeyOpts, ref name.Reference, force, tlogUpload bool) bool {
-	// We are forcing publishing to the Tlog.
-	if force {
-		return true
-	}
+func ShouldUploadToTlog(ctx context.Context, ko options.KeyOpts, ref name.Reference, skipConfirmation, tlogUpload bool) bool {
 	// If we aren't using keyless signing and --tlog-upload=false, return
 	if !keylessSigning(ko) && !tlogUpload {
->>>>>>> be215cfd
 		return false
 	}
 
@@ -188,11 +173,7 @@
 			if err != nil {
 				return fmt.Errorf("accessing image: %w", err)
 			}
-<<<<<<< HEAD
-			err = signDigest(ctx, digest, staticPayload, ko, regOpts, annotations, signOpts.Upload, signOpts.OutputSignature, signOpts.OutputCertificate, signOpts.Recursive, signOpts.NoTlogUpload, dd, sv, se)
-=======
-			err = signDigest(ctx, digest, staticPayload, ko, regOpts, annotations, signOpts.Upload, signOpts.OutputSignature, signOpts.OutputCertificate, signOpts.Force, signOpts.Recursive, signOpts.TlogUpload, dd, sv, se)
->>>>>>> be215cfd
+			err = signDigest(ctx, digest, staticPayload, ko, regOpts, annotations, signOpts.Upload, signOpts.OutputSignature, signOpts.OutputCertificate, signOpts.Recursive, signOpts.TlogUpload, dd, sv, se)
 			if err != nil {
 				return fmt.Errorf("signing digest: %w", err)
 			}
@@ -212,11 +193,7 @@
 			}
 			digest := ref.Context().Digest(d.String())
 
-<<<<<<< HEAD
-			err = signDigest(ctx, digest, staticPayload, ko, regOpts, annotations, signOpts.Upload, signOpts.OutputSignature, signOpts.OutputCertificate, signOpts.Recursive, signOpts.NoTlogUpload, dd, sv, se)
-=======
-			err = signDigest(ctx, digest, staticPayload, ko, regOpts, annotations, signOpts.Upload, signOpts.OutputSignature, signOpts.OutputCertificate, signOpts.Force, signOpts.Recursive, signOpts.TlogUpload, dd, sv, se)
->>>>>>> be215cfd
+			err = signDigest(ctx, digest, staticPayload, ko, regOpts, annotations, signOpts.Upload, signOpts.OutputSignature, signOpts.OutputCertificate, signOpts.Recursive, signOpts.TlogUpload, dd, sv, se)
 			if err != nil {
 				return fmt.Errorf("signing digest: %w", err)
 			}
@@ -230,11 +207,7 @@
 }
 
 func signDigest(ctx context.Context, digest name.Digest, payload []byte, ko options.KeyOpts,
-<<<<<<< HEAD
-	regOpts options.RegistryOptions, annotations map[string]interface{}, upload bool, outputSignature, outputCertificate string, recursive bool, noTlogUpload bool,
-=======
-	regOpts options.RegistryOptions, annotations map[string]interface{}, upload bool, outputSignature, outputCertificate string, force bool, recursive bool, tlogUpload bool,
->>>>>>> be215cfd
+	regOpts options.RegistryOptions, annotations map[string]interface{}, upload bool, outputSignature, outputCertificate string, recursive bool, tlogUpload bool,
 	dd mutate.DupeDetector, sv *SignerVerifier, se oci.SignedEntity) error {
 	var err error
 	// The payload can be passed to skip generation.
@@ -253,11 +226,7 @@
 	if sv.Cert != nil {
 		s = ifulcio.NewSigner(s, sv.Cert, sv.Chain)
 	}
-<<<<<<< HEAD
-	if ShouldUploadToTlog(ctx, ko, digest, ko.SkipConfirmation, noTlogUpload) {
-=======
-	if ShouldUploadToTlog(ctx, ko, digest, force, tlogUpload) {
->>>>>>> be215cfd
+	if ShouldUploadToTlog(ctx, ko, digest, ko.SkipConfirmation, tlogUpload) {
 		rClient, err := rekor.NewClient(ko.RekorURL)
 		if err != nil {
 			return err
