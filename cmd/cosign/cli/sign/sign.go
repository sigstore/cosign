--- conflicted
+++ resolved
@@ -18,10 +18,6 @@
 import (
 	"bytes"
 	"context"
-<<<<<<< HEAD
-	"crypto/x509"
-=======
->>>>>>> 6d95e9b5
 	"encoding/base64"
 	"encoding/json"
 	"fmt"
@@ -49,17 +45,6 @@
 	ociremote "github.com/sigstore/cosign/v3/pkg/oci/remote"
 	"github.com/sigstore/cosign/v3/pkg/oci/walk"
 	"github.com/sigstore/cosign/v3/pkg/types"
-<<<<<<< HEAD
-	pb_go_v1 "github.com/sigstore/protobuf-specs/gen/pb-go/common/v1"
-	"github.com/sigstore/rekor/pkg/generated/models"
-
-	"github.com/sigstore/sigstore-go/pkg/sign"
-	"github.com/sigstore/sigstore/pkg/cryptoutils"
-	"github.com/sigstore/sigstore/pkg/signature"
-	"github.com/sigstore/sigstore/pkg/signature/dsse"
-	signatureoptions "github.com/sigstore/sigstore/pkg/signature/options"
-=======
->>>>>>> 6d95e9b5
 	sigPayload "github.com/sigstore/sigstore/pkg/signature/payload"
 	"google.golang.org/protobuf/encoding/protojson"
 
@@ -354,265 +339,6 @@
 	return ociremote.WriteSignatures(digest.Repository, newSE, walkOpts...)
 }
 
-<<<<<<< HEAD
-func signerFromSecurityKey(ctx context.Context, keySlot string) (*SignerVerifier, error) {
-	sk, err := pivkey.GetKeyWithSlot(keySlot)
-	if err != nil {
-		return nil, err
-	}
-	sv, err := sk.SignerVerifier()
-	if err != nil {
-		sk.Close()
-		return nil, err
-	}
-
-	// Handle the -cert flag.
-	// With PIV, we assume the certificate is in the same slot on the PIV
-	// token as the private key. If it's not there, show a warning to the
-	// user.
-	certFromPIV, err := sk.Certificate()
-	var pemBytes []byte
-	if err != nil {
-		ui.Warnf(ctx, "no x509 certificate retrieved from the PIV token")
-	} else {
-		pemBytes, err = cryptoutils.MarshalCertificateToPEM(certFromPIV)
-		if err != nil {
-			sk.Close()
-			return nil, err
-		}
-	}
-
-	return &SignerVerifier{
-		Cert:           pemBytes,
-		SignerVerifier: sv,
-		close:          sk.Close,
-	}, nil
-}
-
-func signerFromKeyRef(ctx context.Context, certPath, certChainPath, keyRef string, passFunc cosign.PassFunc, defaultLoadOptions *[]signature.LoadOption) (*SignerVerifier, error) {
-	k, err := sigs.SignerVerifierFromKeyRef(ctx, keyRef, passFunc, defaultLoadOptions)
-	if err != nil {
-		return nil, fmt.Errorf("reading key: %w", err)
-	}
-	certSigner := &SignerVerifier{
-		SignerVerifier: k,
-	}
-
-	var leafCert *x509.Certificate
-
-	// Attempt to extract certificate from PKCS11 token
-	// With PKCS11, we assume the certificate is in the same slot on the PKCS11
-	// token as the private key. If it's not there, show a warning to the
-	// user.
-	if pkcs11Key, ok := k.(*pkcs11key.Key); ok {
-		certFromPKCS11, _ := pkcs11Key.Certificate()
-		certSigner.close = pkcs11Key.Close
-
-		if certFromPKCS11 == nil {
-			ui.Warnf(ctx, "no x509 certificate retrieved from the PKCS11 token")
-		} else {
-			pemBytes, err := cryptoutils.MarshalCertificateToPEM(certFromPKCS11)
-			if err != nil {
-				pkcs11Key.Close()
-				return nil, err
-			}
-			// Check that the provided public key and certificate key match
-			pubKey, err := k.PublicKey()
-			if err != nil {
-				pkcs11Key.Close()
-				return nil, err
-			}
-			if cryptoutils.EqualKeys(pubKey, certFromPKCS11.PublicKey) != nil {
-				pkcs11Key.Close()
-				return nil, errors.New("pkcs11 key and certificate do not match")
-			}
-			leafCert = certFromPKCS11
-			certSigner.Cert = pemBytes
-		}
-	}
-
-	// Handle --cert flag
-	if certPath != "" {
-		// Allow both DER and PEM encoding
-		certBytes, err := os.ReadFile(certPath)
-		if err != nil {
-			return nil, fmt.Errorf("read certificate: %w", err)
-		}
-		// Handle PEM
-		if bytes.HasPrefix(certBytes, []byte("-----")) {
-			decoded, _ := pem.Decode(certBytes)
-			if decoded.Type != "CERTIFICATE" {
-				return nil, fmt.Errorf("supplied PEM file is not a certificate: %s", certPath)
-			}
-			certBytes = decoded.Bytes
-		}
-		parsedCert, err := x509.ParseCertificate(certBytes)
-		if err != nil {
-			return nil, fmt.Errorf("parse x509 certificate: %w", err)
-		}
-		pk, err := k.PublicKey()
-		if err != nil {
-			return nil, fmt.Errorf("get public key: %w", err)
-		}
-		if cryptoutils.EqualKeys(pk, parsedCert.PublicKey) != nil {
-			return nil, errors.New("public key in certificate does not match the provided public key")
-		}
-		pemBytes, err := cryptoutils.MarshalCertificateToPEM(parsedCert)
-		if err != nil {
-			return nil, fmt.Errorf("marshaling certificate to PEM: %w", err)
-		}
-		if certSigner.Cert != nil {
-			ui.Warnf(ctx, "overriding x509 certificate retrieved from the PKCS11 token")
-		}
-		leafCert = parsedCert
-		certSigner.Cert = pemBytes
-	}
-
-	if certChainPath == "" {
-		return certSigner, nil
-	} else if certSigner.Cert == nil {
-		return nil, errors.New("no leaf certificate found or provided while specifying chain")
-	}
-
-	// Handle --cert-chain flag
-	// Accept only PEM encoded certificate chain
-	certChainBytes, err := os.ReadFile(certChainPath)
-	if err != nil {
-		return nil, fmt.Errorf("reading certificate chain from path: %w", err)
-	}
-	certChain, err := cryptoutils.LoadCertificatesFromPEM(bytes.NewReader(certChainBytes))
-	if err != nil {
-		return nil, fmt.Errorf("loading certificate chain: %w", err)
-	}
-	if len(certChain) == 0 {
-		return nil, errors.New("no certificates in certificate chain")
-	}
-	// Verify certificate chain is valid
-	rootPool := x509.NewCertPool()
-	rootPool.AddCert(certChain[len(certChain)-1])
-	subPool := x509.NewCertPool()
-	for _, c := range certChain[:len(certChain)-1] {
-		subPool.AddCert(c)
-	}
-	if _, err := cosign.TrustedCert(leafCert, rootPool, subPool); err != nil {
-		return nil, fmt.Errorf("unable to validate certificate chain: %w", err)
-	}
-	certSigner.Chain = certChainBytes
-
-	return certSigner, nil
-}
-
-func ParseSignatureAlgorithmFlag(signingAlgorithm string) (pb_go_v1.PublicKeyDetails, error) {
-	if signingAlgorithm == "" {
-		var err error
-		signingAlgorithm, err = signature.FormatSignatureAlgorithmFlag(pb_go_v1.PublicKeyDetails_PKIX_ECDSA_P256_SHA_256)
-		if err != nil {
-			return pb_go_v1.PublicKeyDetails_PUBLIC_KEY_DETAILS_UNSPECIFIED, fmt.Errorf("formatting signature algorithm: %w", err)
-		}
-	}
-	return signature.ParseSignatureAlgorithmFlag(signingAlgorithm)
-}
-
-func signerFromNewKey(signingAlgorithm string, defaultLoadOptions *[]signature.LoadOption) (*SignerVerifier, error) {
-	keyDetails, err := ParseSignatureAlgorithmFlag(signingAlgorithm)
-	if err != nil {
-		return nil, fmt.Errorf("parsing signature algorithm: %w", err)
-	}
-	algo, err := signature.GetAlgorithmDetails(keyDetails)
-	if err != nil {
-		return nil, fmt.Errorf("getting algorithm details: %w", err)
-	}
-
-	privKey, err := cosign.GeneratePrivateKeyWithAlgorithm(&algo)
-	if err != nil {
-		return nil, fmt.Errorf("generating cert: %w", err)
-	}
-
-	defaultLoadOptions = cosign.GetDefaultLoadOptions(defaultLoadOptions)
-	sv, err := signature.LoadSignerVerifierFromAlgorithmDetails(privKey, algo, *defaultLoadOptions...)
-	if err != nil {
-		return nil, err
-	}
-
-	return &SignerVerifier{
-		SignerVerifier: sv,
-	}, nil
-}
-
-func KeylessSigner(ctx context.Context, ko options.KeyOpts, sv *SignerVerifier) (*SignerVerifier, error) {
-	var (
-		k   *fulcio.Signer
-		err error
-	)
-
-	if _, ok := sv.SignerVerifier.(*signature.ED25519phSignerVerifier); ok {
-		return nil, fmt.Errorf("ed25519ph unsupported by Fulcio")
-	}
-
-	if ko.InsecureSkipFulcioVerify {
-		if k, err = fulcio.NewSigner(ctx, ko, sv); err != nil {
-			return nil, fmt.Errorf("getting key from Fulcio: %w", err)
-		}
-	} else {
-		if k, err = fulcioverifier.NewSigner(ctx, ko, sv); err != nil {
-			return nil, fmt.Errorf("getting key from Fulcio: %w", err)
-		}
-	}
-
-	return &SignerVerifier{
-		Cert:           k.Cert,
-		Chain:          k.Chain,
-		SignerVerifier: k,
-	}, nil
-}
-
-func SignerFromKeyOpts(ctx context.Context, certPath string, certChainPath string, ko options.KeyOpts) (*SignerVerifier, bool, error) {
-	var sv *SignerVerifier
-	var err error
-	genKey := false
-	switch {
-	case ko.Sk:
-		sv, err = signerFromSecurityKey(ctx, ko.Slot)
-	case ko.KeyRef != "":
-		sv, err = signerFromKeyRef(ctx, certPath, certChainPath, ko.KeyRef, ko.PassFunc, ko.DefaultLoadOptions)
-	default:
-		genKey = true
-		ui.Infof(ctx, "Generating ephemeral keys...")
-		sv, err = signerFromNewKey(ko.SigningAlgorithm, ko.DefaultLoadOptions)
-	}
-	if err != nil {
-		return nil, false, err
-	}
-	return sv, genKey, nil
-}
-
-type SignerVerifier struct {
-	Cert  []byte
-	Chain []byte
-	signature.SignerVerifier
-	close func()
-}
-
-func (c *SignerVerifier) Close() {
-	if c.close != nil {
-		c.close()
-	}
-}
-
-func (c *SignerVerifier) Bytes(ctx context.Context) ([]byte, error) {
-	if c.Cert != nil {
-		return c.Cert, nil
-	}
-
-	pemBytes, err := sigs.PublicKeyPem(c, signatureoptions.WithContext(ctx))
-	if err != nil {
-		return nil, err
-	}
-	return pemBytes, nil
-}
-
-=======
->>>>>>> 6d95e9b5
 func fetchLocalSignedPayload(sig oci.Signature) (*cosign.LocalSignedPayload, error) {
 	signedPayload := &cosign.LocalSignedPayload{}
 	var err error
