//
// Copyright 2021 The Sigstore Authors.
//
// Licensed under the Apache License, Version 2.0 (the "License");
// you may not use this file except in compliance with the License.
// You may obtain a copy of the License at
//
//     http://www.apache.org/licenses/LICENSE-2.0
//
// Unless required by applicable law or agreed to in writing, software
// distributed under the License is distributed on an "AS IS" BASIS,
// WITHOUT WARRANTIES OR CONDITIONS OF ANY KIND, either express or implied.
// See the License for the specific language governing permissions and
// limitations under the License.

package sign

import (
	"bytes"
	"context"
	"crypto/x509"
	"encoding/pem"
	"errors"
	"fmt"
	"io"
	"os"
	"path/filepath"
	"strings"

	"github.com/google/go-containerregistry/pkg/name"
	v1 "github.com/google/go-containerregistry/pkg/v1"
	"github.com/google/go-containerregistry/pkg/v1/remote"

	"github.com/sigstore/cosign/cmd/cosign/cli/fulcio"
	"github.com/sigstore/cosign/cmd/cosign/cli/fulcio/fulcioverifier"
	"github.com/sigstore/cosign/cmd/cosign/cli/fulcio/fulcioverifier/ctl"
	"github.com/sigstore/cosign/cmd/cosign/cli/options"
	"github.com/sigstore/cosign/cmd/cosign/cli/rekor"
	icos "github.com/sigstore/cosign/internal/pkg/cosign"
	ifulcio "github.com/sigstore/cosign/internal/pkg/cosign/fulcio"
	ipayload "github.com/sigstore/cosign/internal/pkg/cosign/payload"
	irekor "github.com/sigstore/cosign/internal/pkg/cosign/rekor"
	"github.com/sigstore/cosign/pkg/cosign"
	"github.com/sigstore/cosign/pkg/cosign/pivkey"
	"github.com/sigstore/cosign/pkg/cosign/pkcs11key"
	cremote "github.com/sigstore/cosign/pkg/cosign/remote"
	"github.com/sigstore/cosign/pkg/oci"
	"github.com/sigstore/cosign/pkg/oci/mutate"
	ociremote "github.com/sigstore/cosign/pkg/oci/remote"
	"github.com/sigstore/cosign/pkg/oci/walk"
	sigs "github.com/sigstore/cosign/pkg/signature"
	"github.com/sigstore/sigstore/pkg/cryptoutils"
	"github.com/sigstore/sigstore/pkg/signature"
	signatureoptions "github.com/sigstore/sigstore/pkg/signature/options"
	sigPayload "github.com/sigstore/sigstore/pkg/signature/payload"

	// Loads OIDC providers
	_ "github.com/sigstore/cosign/pkg/providers/all"
)

const TagReferenceMessage string = `WARNING: Image reference %s uses a tag, not a digest, to identify the image to sign.

    This can lead you to sign a different image than the intended one. Please use a
    digest (example.com/ubuntu@sha256:abc123...) rather than tag
    (example.com/ubuntu:latest) for the input to cosign. The ability to refer to
    images by tag will be removed in a future release.
`

func ShouldUploadToTlog(ctx context.Context, ko options.KeyOpts, ref name.Reference, force, noTlogUpload bool) bool {
	// We are forcing publishing to the Tlog.
	if force {
		return true
	}
	// Check whether to not upload Tlog.
	if noTlogUpload {
		return false
	}

	// If we aren't using keyless signing, we can skip the tlog
	if !keylessSigning(ko) {
		return false
	}

	// Check if the image is public (no auth in Get)
	if _, err := remote.Get(ref, remote.WithContext(ctx)); err != nil {
		fmt.Fprintf(os.Stderr, "%q appears to be a private repository, please confirm uploading to the transparency log at %q [Y/N]: ", ref.Context().String(), ko.RekorURL)

		var tlogConfirmResponse string
		if _, err := fmt.Scanln(&tlogConfirmResponse); err != nil {
			fmt.Fprintf(os.Stderr, "\nWARNING: skipping transparency log upload (use --force to upload from scripts): %v\n", err)
			return false
		}
		if strings.ToUpper(tlogConfirmResponse) != "Y" {
			fmt.Fprintln(os.Stderr, "not uploading to transparency log")
			return false
		}
	}
	return true
}

func GetAttachedImageRef(ref name.Reference, attachment string, opts ...ociremote.Option) (name.Reference, error) {
	if attachment == "" {
		return ref, nil
	}
	if attachment == "sbom" {
		return ociremote.SBOMTag(ref, opts...)
	}
	return nil, fmt.Errorf("unknown attachment type %s", attachment)
}

// ParseOCIReference parses a string reference to an OCI image into a reference, warning if the reference did not include a digest.
func ParseOCIReference(refStr string, out io.Writer, opts ...name.Option) (name.Reference, error) {
	ref, err := name.ParseReference(refStr, opts...)
	if err != nil {
		return nil, fmt.Errorf("parsing reference: %w", err)
	}
	if _, ok := ref.(name.Digest); !ok {
		msg := fmt.Sprintf(TagReferenceMessage, refStr)
		if _, err := io.WriteString(out, msg); err != nil {
			panic("cannot write")
		}
	}
	return ref, nil
}

// nolint
<<<<<<< HEAD
func SignCmd(ro *options.RootOptions, ko options.KeyOpts, regOpts options.RegistryOptions, annotations map[string]interface{},
	imgs []string, certPath string, certChainPath string, upload bool, outputSignature, outputCertificate string,
	payloadPath string, force bool, recursive bool, attachment string, noTlogUpload bool) error {
	ctx, cancel := context.WithTimeout(context.Background(), ro.Timeout)
	defer cancel()

	if options.NOf(ko.KeyRef, ko.Sk) > 1 {
		return &options.KeyParseError{}
	}

	sv, err := SignerFromKeyOpts(ctx, certPath, certChainPath, ko)
=======
func SignCmd(ro *options.RootOptions, ko options.KeyOpts, signOpts options.SignOptions, imgs []string) error {
	if options.EnableExperimental() {
		if options.NOf(ko.KeyRef, ko.Sk) > 1 {
			return &options.KeyParseError{}
		}
	} else {
		if !options.OneOf(ko.KeyRef, ko.Sk) {
			return &options.KeyParseError{}
		}
	}

	ctx, cancel := context.WithTimeout(context.Background(), ro.Timeout)
	defer cancel()

	sv, err := SignerFromKeyOpts(ctx, signOpts.Cert, signOpts.CertChain, ko)
>>>>>>> b6031175
	if err != nil {
		return fmt.Errorf("getting signer: %w", err)
	}
	defer sv.Close()
	dd := cremote.NewDupeDetector(sv)

	var staticPayload []byte
	if signOpts.PayloadPath != "" {
		fmt.Fprintln(os.Stderr, "Using payload from:", signOpts.PayloadPath)
		staticPayload, err = os.ReadFile(filepath.Clean(signOpts.PayloadPath))
		if err != nil {
			return fmt.Errorf("payload from file: %w", err)
		}
	}

	// Set up an ErrDone consideration to return along "success" paths
	var ErrDone error
	if !signOpts.Recursive {
		ErrDone = mutate.ErrSkipChildren
	}
	regOpts := signOpts.Registry
	opts, err := regOpts.ClientOpts(ctx)
	if err != nil {
		return fmt.Errorf("constructing client options: %w", err)
	}
	am, err := signOpts.AnnotationsMap()
	if err != nil {
		return fmt.Errorf("getting annotations: %w", err)
	}
	annotations := am.Annotations
	for _, inputImg := range imgs {
		ref, err := ParseOCIReference(inputImg, os.Stderr, regOpts.NameOptions()...)
		if err != nil {
			return err
		}
		ref, err = GetAttachedImageRef(ref, signOpts.Attachment, opts...)
		if err != nil {
			return fmt.Errorf("unable to resolve attachment %s for image %s", signOpts.Attachment, inputImg)
		}

		if digest, ok := ref.(name.Digest); ok && !signOpts.Recursive {
			se, err := ociremote.SignedEntity(ref, opts...)
			if err != nil {
				return fmt.Errorf("accessing image: %w", err)
			}
			err = signDigest(ctx, digest, staticPayload, ko, regOpts, annotations, signOpts.Upload, signOpts.OutputSignature, signOpts.OutputCertificate, signOpts.Force, signOpts.Recursive, signOpts.NoTlogUpload, dd, sv, se)
			if err != nil {
				return fmt.Errorf("signing digest: %w", err)
			}
			continue
		}

		se, err := ociremote.SignedEntity(ref, opts...)
		if err != nil {
			return fmt.Errorf("accessing entity: %w", err)
		}

		if err := walk.SignedEntity(ctx, se, func(ctx context.Context, se oci.SignedEntity) error {
			// Get the digest for this entity in our walk.
			d, err := se.(interface{ Digest() (v1.Hash, error) }).Digest()
			if err != nil {
				return fmt.Errorf("computing digest: %w", err)
			}
			digest := ref.Context().Digest(d.String())

			err = signDigest(ctx, digest, staticPayload, ko, regOpts, annotations, signOpts.Upload, signOpts.OutputSignature, signOpts.OutputCertificate, signOpts.Force, signOpts.Recursive, signOpts.NoTlogUpload, dd, sv, se)
			if err != nil {
				return fmt.Errorf("signing digest: %w", err)
			}
			return ErrDone
		}); err != nil {
			return fmt.Errorf("recursively signing: %w", err)
		}
	}

	return nil
}

func signDigest(ctx context.Context, digest name.Digest, payload []byte, ko options.KeyOpts,
	regOpts options.RegistryOptions, annotations map[string]interface{}, upload bool, outputSignature, outputCertificate string, force bool, recursive bool, noTlogUpload bool,
	dd mutate.DupeDetector, sv *SignerVerifier, se oci.SignedEntity) error {
	var err error
	// The payload can be passed to skip generation.
	if len(payload) == 0 {
		payload, err = (&sigPayload.Cosign{
			Image:       digest,
			Annotations: annotations,
		}).MarshalJSON()
		if err != nil {
			return fmt.Errorf("payload: %w", err)
		}
	}

	var s icos.Signer
	s = ipayload.NewSigner(sv)
	if sv.Cert != nil {
		s = ifulcio.NewSigner(s, sv.Cert, sv.Chain)
	}
	if ShouldUploadToTlog(ctx, ko, digest, force, noTlogUpload) {
		rClient, err := rekor.NewClient(ko.RekorURL)
		if err != nil {
			return err
		}
		s = irekor.NewSigner(s, rClient)
	}

	ociSig, _, err := s.Sign(ctx, bytes.NewReader(payload))
	if err != nil {
		return err
	}

	b64sig, err := ociSig.Base64Signature()
	if err != nil {
		return err
	}

	if outputSignature != "" {
		// Add digest to suffix to differentiate each image during recursive signing
		if recursive {
			outputSignature = fmt.Sprintf("%s-%s", outputSignature, strings.Replace(digest.DigestStr(), ":", "-", 1))
		}
		if err := os.WriteFile(outputSignature, []byte(b64sig), 0600); err != nil {
			return fmt.Errorf("create signature file: %w", err)
		}
	}

	if outputCertificate != "" {
		rekorBytes, err := sv.Bytes(ctx)
		if err != nil {
			return fmt.Errorf("create certificate file: %w", err)
		}

		if err := os.WriteFile(outputCertificate, rekorBytes, 0600); err != nil {
			return fmt.Errorf("create certificate file: %w", err)
		}
		// TODO: maybe accept a --b64 flag as well?
		fmt.Printf("Certificate wrote in the file %s\n", outputCertificate)
	}

	if !upload {
		return nil
	}

	// Attach the signature to the entity.
	newSE, err := mutate.AttachSignatureToEntity(se, ociSig, mutate.WithDupeDetector(dd))
	if err != nil {
		return err
	}

	// Publish the signatures associated with this entity
	walkOpts, err := regOpts.ClientOpts(ctx)
	if err != nil {
		return fmt.Errorf("constructing client options: %w", err)
	}

	// Check if we are overriding the signatures repository location
	repo, _ := ociremote.GetEnvTargetRepository()
	if repo.RepositoryStr() == "" {
		fmt.Fprintln(os.Stderr, "Pushing signature to:", digest.Repository)
	} else {
		fmt.Fprintln(os.Stderr, "Pushing signature to:", repo.RepositoryStr())
	}

	// Publish the signatures associated with this entity
	if err := ociremote.WriteSignatures(digest.Repository, newSE, walkOpts...); err != nil {
		return err
	}

	return nil
}

func signerFromSecurityKey(keySlot string) (*SignerVerifier, error) {
	sk, err := pivkey.GetKeyWithSlot(keySlot)
	if err != nil {
		return nil, err
	}
	sv, err := sk.SignerVerifier()
	if err != nil {
		sk.Close()
		return nil, err
	}

	// Handle the -cert flag.
	// With PIV, we assume the certificate is in the same slot on the PIV
	// token as the private key. If it's not there, show a warning to the
	// user.
	certFromPIV, err := sk.Certificate()
	var pemBytes []byte
	if err != nil {
		fmt.Fprintln(os.Stderr, "warning: no x509 certificate retrieved from the PIV token")
	} else {
		pemBytes, err = cryptoutils.MarshalCertificateToPEM(certFromPIV)
		if err != nil {
			sk.Close()
			return nil, err
		}
	}

	return &SignerVerifier{
		Cert:           pemBytes,
		SignerVerifier: sv,
		close:          sk.Close,
	}, nil
}

func signerFromKeyRef(ctx context.Context, certPath, certChainPath, keyRef string, passFunc cosign.PassFunc) (*SignerVerifier, error) {
	k, err := sigs.SignerVerifierFromKeyRef(ctx, keyRef, passFunc)
	if err != nil {
		return nil, fmt.Errorf("reading key: %w", err)
	}
	certSigner := &SignerVerifier{
		SignerVerifier: k,
	}

	var leafCert *x509.Certificate

	// Attempt to extract certificate from PKCS11 token
	// With PKCS11, we assume the certificate is in the same slot on the PKCS11
	// token as the private key. If it's not there, show a warning to the
	// user.
	if pkcs11Key, ok := k.(*pkcs11key.Key); ok {
		certFromPKCS11, _ := pkcs11Key.Certificate()
		certSigner.close = pkcs11Key.Close

		if certFromPKCS11 == nil {
			fmt.Fprintln(os.Stderr, "warning: no x509 certificate retrieved from the PKCS11 token")
		} else {
			pemBytes, err := cryptoutils.MarshalCertificateToPEM(certFromPKCS11)
			if err != nil {
				pkcs11Key.Close()
				return nil, err
			}
			// Check that the provided public key and certificate key match
			pubKey, err := k.PublicKey()
			if err != nil {
				pkcs11Key.Close()
				return nil, err
			}
			if cryptoutils.EqualKeys(pubKey, certFromPKCS11.PublicKey) != nil {
				pkcs11Key.Close()
				return nil, errors.New("pkcs11 key and certificate do not match")
			}
			leafCert = certFromPKCS11
			certSigner.Cert = pemBytes
		}
	}

	// Handle --cert flag
	if certPath != "" {
		// Allow both DER and PEM encoding
		certBytes, err := os.ReadFile(certPath)
		if err != nil {
			return nil, fmt.Errorf("read certificate: %w", err)
		}
		// Handle PEM
		if bytes.HasPrefix(certBytes, []byte("-----")) {
			decoded, _ := pem.Decode(certBytes)
			if decoded.Type != "CERTIFICATE" {
				return nil, fmt.Errorf("supplied PEM file is not a certificate: %s", certPath)
			}
			certBytes = decoded.Bytes
		}
		parsedCert, err := x509.ParseCertificate(certBytes)
		if err != nil {
			return nil, fmt.Errorf("parse x509 certificate: %w", err)
		}
		pk, err := k.PublicKey()
		if err != nil {
			return nil, fmt.Errorf("get public key: %w", err)
		}
		if cryptoutils.EqualKeys(pk, parsedCert.PublicKey) != nil {
			return nil, errors.New("public key in certificate does not match the provided public key")
		}
		pemBytes, err := cryptoutils.MarshalCertificateToPEM(parsedCert)
		if err != nil {
			return nil, fmt.Errorf("marshaling certificate to PEM: %w", err)
		}
		if certSigner.Cert != nil {
			fmt.Fprintln(os.Stderr, "warning: overriding x509 certificate retrieved from the PKCS11 token")
		}
		leafCert = parsedCert
		certSigner.Cert = pemBytes
	}

	if certChainPath == "" {
		return certSigner, nil
	} else if certSigner.Cert == nil {
		return nil, errors.New("no leaf certificate found or provided while specifying chain")
	}

	// Handle --cert-chain flag
	// Accept only PEM encoded certificate chain
	certChainBytes, err := os.ReadFile(certChainPath)
	if err != nil {
		return nil, fmt.Errorf("reading certificate chain from path: %w", err)
	}
	certChain, err := cryptoutils.LoadCertificatesFromPEM(bytes.NewReader(certChainBytes))
	if err != nil {
		return nil, fmt.Errorf("loading certificate chain: %w", err)
	}
	if len(certChain) == 0 {
		return nil, errors.New("no certificates in certificate chain")
	}
	// Verify certificate chain is valid
	rootPool := x509.NewCertPool()
	rootPool.AddCert(certChain[len(certChain)-1])
	subPool := x509.NewCertPool()
	for _, c := range certChain[:len(certChain)-1] {
		subPool.AddCert(c)
	}
	if _, err := cosign.TrustedCert(leafCert, rootPool, subPool); err != nil {
		return nil, fmt.Errorf("unable to validate certificate chain: %w", err)
	}
	// Verify SCT if present in the leaf certificate.
	contains, err := ctl.ContainsSCT(leafCert.Raw)
	if err != nil {
		return nil, err
	}
	if contains {
		var chain []*x509.Certificate
		chain = append(chain, leafCert)
		chain = append(chain, certChain...)
		if err := ctl.VerifyEmbeddedSCT(context.Background(), chain); err != nil {
			return nil, err
		}
	}
	certSigner.Chain = certChainBytes

	return certSigner, nil
}

func keylessSigner(ctx context.Context, ko options.KeyOpts) (*SignerVerifier, error) {
	var (
		k   *fulcio.Signer
		err error
	)

	if ko.InsecureSkipFulcioVerify {
		if k, err = fulcio.NewSigner(ctx, ko); err != nil {
			return nil, fmt.Errorf("getting key from Fulcio: %w", err)
		}
	} else {
		if k, err = fulcioverifier.NewSigner(ctx, ko); err != nil {
			return nil, fmt.Errorf("getting key from Fulcio: %w", err)
		}
	}

	return &SignerVerifier{
		Cert:           k.Cert,
		Chain:          k.Chain,
		SignerVerifier: k,
	}, nil
}

func SignerFromKeyOpts(ctx context.Context, certPath string, certChainPath string, ko options.KeyOpts) (*SignerVerifier, error) {
	if ko.Sk {
		return signerFromSecurityKey(ko.Slot)
	}

	if ko.KeyRef != "" {
		return signerFromKeyRef(ctx, certPath, certChainPath, ko.KeyRef, ko.PassFunc)
	}

	// Default Keyless!
	fmt.Fprintln(os.Stderr, "Generating ephemeral keys...")
	return keylessSigner(ctx, ko)
}

type SignerVerifier struct {
	Cert  []byte
	Chain []byte
	signature.SignerVerifier
	close func()
}

func (c *SignerVerifier) Close() {
	if c.close != nil {
		c.close()
	}
}

func (c *SignerVerifier) Bytes(ctx context.Context) ([]byte, error) {
	if c.Cert != nil {
		fmt.Fprintf(os.Stderr, "using ephemeral certificate:\n%s\n", string(c.Cert))
		return c.Cert, nil
	}

	pemBytes, err := sigs.PublicKeyPem(c, signatureoptions.WithContext(ctx))
	if err != nil {
		return nil, err
	}
	return pemBytes, nil
}

func keylessSigning(ko options.KeyOpts) bool {
	if ko.KeyRef != "" {
		return false
	}
	if ko.Sk {
		return false
	}
	return true
}<|MERGE_RESOLUTION|>--- conflicted
+++ resolved
@@ -124,35 +124,15 @@
 }
 
 // nolint
-<<<<<<< HEAD
-func SignCmd(ro *options.RootOptions, ko options.KeyOpts, regOpts options.RegistryOptions, annotations map[string]interface{},
-	imgs []string, certPath string, certChainPath string, upload bool, outputSignature, outputCertificate string,
-	payloadPath string, force bool, recursive bool, attachment string, noTlogUpload bool) error {
+func SignCmd(ro *options.RootOptions, ko options.KeyOpts, signOpts options.SignOptions, imgs []string) error {
+	if options.NOf(ko.KeyRef, ko.Sk) > 1 {
+		return &options.KeyParseError{}
+	}
+
 	ctx, cancel := context.WithTimeout(context.Background(), ro.Timeout)
 	defer cancel()
 
-	if options.NOf(ko.KeyRef, ko.Sk) > 1 {
-		return &options.KeyParseError{}
-	}
-
-	sv, err := SignerFromKeyOpts(ctx, certPath, certChainPath, ko)
-=======
-func SignCmd(ro *options.RootOptions, ko options.KeyOpts, signOpts options.SignOptions, imgs []string) error {
-	if options.EnableExperimental() {
-		if options.NOf(ko.KeyRef, ko.Sk) > 1 {
-			return &options.KeyParseError{}
-		}
-	} else {
-		if !options.OneOf(ko.KeyRef, ko.Sk) {
-			return &options.KeyParseError{}
-		}
-	}
-
-	ctx, cancel := context.WithTimeout(context.Background(), ro.Timeout)
-	defer cancel()
-
 	sv, err := SignerFromKeyOpts(ctx, signOpts.Cert, signOpts.CertChain, ko)
->>>>>>> b6031175
 	if err != nil {
 		return fmt.Errorf("getting signer: %w", err)
 	}
