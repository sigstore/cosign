//
// Copyright 2021 The Sigstore Authors.
//
// Licensed under the Apache License, Version 2.0 (the "License");
// you may not use this file except in compliance with the License.
// You may obtain a copy of the License at
//
//     http://www.apache.org/licenses/LICENSE-2.0
//
// Unless required by applicable law or agreed to in writing, software
// distributed under the License is distributed on an "AS IS" BASIS,
// WITHOUT WARRANTIES OR CONDITIONS OF ANY KIND, either express or implied.
// See the License for the specific language governing permissions and
// limitations under the License.

package sign

import (
	"context"
	"crypto"
	"crypto/sha256"
	"crypto/x509"
	"encoding/base64"
	"encoding/json"
	"fmt"
	"os"
	"path/filepath"

	"google.golang.org/protobuf/encoding/protojson"

	"github.com/sigstore/cosign/v2/cmd/cosign/cli/options"
	"github.com/sigstore/cosign/v2/cmd/cosign/cli/rekor"
	internal "github.com/sigstore/cosign/v2/internal/pkg/cosign"
	"github.com/sigstore/cosign/v2/internal/pkg/cosign/tsa"
	"github.com/sigstore/cosign/v2/internal/pkg/cosign/tsa/client"
	"github.com/sigstore/cosign/v2/internal/ui"
	"github.com/sigstore/cosign/v2/pkg/cosign"
	cbundle "github.com/sigstore/cosign/v2/pkg/cosign/bundle"
	protobundle "github.com/sigstore/protobuf-specs/gen/pb-go/bundle/v1"
	protocommon "github.com/sigstore/protobuf-specs/gen/pb-go/common/v1"
	"github.com/sigstore/rekor/pkg/generated/models"
	"github.com/sigstore/sigstore/pkg/cryptoutils"
	"github.com/sigstore/sigstore/pkg/signature"
	signatureoptions "github.com/sigstore/sigstore/pkg/signature/options"
)

// nolint
func SignBlobCmd(ro *options.RootOptions, ko options.KeyOpts, payloadPath string, b64 bool, outputSignature string, outputCertificate string, tlogUpload bool) ([]byte, error) {
	var payload internal.HashReader

	ctx, cancel := context.WithTimeout(context.Background(), ro.Timeout)
	defer cancel()

	shouldUpload, err := ShouldUploadToTlog(ctx, ko, nil, tlogUpload)
	if err != nil {
		return nil, fmt.Errorf("upload to tlog: %w", err)
	}

	if !shouldUpload {
		// To maintain backwards compatibility with older cosign versions,
		// we do not use ed25519ph for ed25519 keys when the signatures are not
		// uploaded to the Tlog.
		ko.DefaultLoadOptions = &[]signature.LoadOption{}
	}

	sv, err := SignerFromKeyOpts(ctx, "", "", ko)
	if err != nil {
		return nil, err
	}
	defer sv.Close()

	hashFunction, err := getHashFunction(sv, ko.DefaultLoadOptions)
	if err != nil {
		return nil, err
	}

	if payloadPath == "-" {
		payload = internal.NewHashReader(os.Stdin, hashFunction)
	} else {
		ui.Infof(ctx, "Using payload from: %s", payloadPath)
		f, err := os.Open(filepath.Clean(payloadPath))
		if err != nil {
			return nil, err
		}
<<<<<<< HEAD
		payload = internal.NewHashReader(f, hashFunction)
	}
=======
		defer f.Close()
		payload = internal.NewHashReader(f, sha256.New())
	}

	sv, err := SignerFromKeyOpts(ctx, "", "", ko)
>>>>>>> 52f37272
	if err != nil {
		return nil, err
	}

	sig, err := sv.SignMessage(&payload, signatureoptions.WithContext(ctx))
	if err != nil {
		return nil, fmt.Errorf("signing blob: %w", err)
	}
	digest := payload.Sum(nil)

	signedPayload := cosign.LocalSignedPayload{}
	var rekorEntry *models.LogEntryAnon
	var rfc3161Timestamp *cbundle.RFC3161Timestamp
	var timestampBytes []byte

	if ko.TSAServerURL != "" {
		if ko.RFC3161TimestampPath == "" && !ko.NewBundleFormat {
			return nil, fmt.Errorf("must use protobuf bundle or set timestamp output path")
		}
		var err error
		if ko.TSAClientCACert == "" && ko.TSAClientCert == "" { // no mTLS params or custom CA
			timestampBytes, err = tsa.GetTimestampedSignature(sig, client.NewTSAClient(ko.TSAServerURL))
			if err != nil {
				return nil, err
			}
		} else {
			timestampBytes, err = tsa.GetTimestampedSignature(sig, client.NewTSAClientMTLS(ko.TSAServerURL,
				ko.TSAClientCACert,
				ko.TSAClientCert,
				ko.TSAClientKey,
				ko.TSAServerName,
			))
			if err != nil {
				return nil, err
			}
		}

		rfc3161Timestamp = cbundle.TimestampToRFC3161Timestamp(timestampBytes)
		// TODO: Consider uploading RFC3161 TS to Rekor

		if rfc3161Timestamp == nil {
			return nil, fmt.Errorf("rfc3161 timestamp is nil")
		}

		if ko.RFC3161TimestampPath != "" {
			ts, err := json.Marshal(rfc3161Timestamp)
			if err != nil {
				return nil, err
			}
			if err := os.WriteFile(ko.RFC3161TimestampPath, ts, 0600); err != nil {
				return nil, fmt.Errorf("create RFC3161 timestamp file: %w", err)
			}
			ui.Infof(ctx, "RFC3161 timestamp written to file %s\n", ko.RFC3161TimestampPath)
		}
	}
	if shouldUpload {
		rekorBytes, err := sv.Bytes(ctx)
		if err != nil {
			return nil, err
		}
		rekorClient, err := rekor.NewClient(ko.RekorURL)
		if err != nil {
			return nil, err
		}
		rekorEntry, err = cosign.TLogUploadWithCustomHash(ctx, rekorClient, sig, &payload, rekorBytes)
		if err != nil {
			return nil, err
		}
		ui.Infof(ctx, "tlog entry created with index: %d", *rekorEntry.LogIndex)
		signedPayload.Bundle = cbundle.EntryToBundle(rekorEntry)
	}

	// if bundle is specified, just do that and ignore the rest
	if ko.BundlePath != "" {
		var contents []byte
		if ko.NewBundleFormat {
			// Determine if signature is certificate or not
			var hint string
			var rawCert []byte

			signer, err := sv.Bytes(ctx)
			if err != nil {
				return nil, fmt.Errorf("error getting signer: %w", err)
			}
			cert, err := cryptoutils.UnmarshalCertificatesFromPEM(signer)
			if err != nil || len(cert) == 0 {
				pubKey, err := sv.PublicKey()
				if err != nil {
					return nil, err
				}
				pkixPubKey, err := x509.MarshalPKIXPublicKey(pubKey)
				if err != nil {
					return nil, err
				}
				hashedBytes := sha256.Sum256(pkixPubKey)
				hint = base64.StdEncoding.EncodeToString(hashedBytes[:])
			} else {
				rawCert = cert[0].Raw
			}

			bundle, err := cbundle.MakeProtobufBundle(hint, rawCert, rekorEntry, timestampBytes)
			if err != nil {
				return nil, err
			}

			bundle.Content = &protobundle.Bundle_MessageSignature{
				MessageSignature: &protocommon.MessageSignature{
					MessageDigest: &protocommon.HashOutput{
						Algorithm: hashFuncToProtoBundle(payload.HashFunc()),
						Digest:    digest,
					},
					Signature: sig,
				},
			}

			contents, err = protojson.Marshal(bundle)
			if err != nil {
				return nil, err
			}
		} else {
			signedPayload.Base64Signature = base64.StdEncoding.EncodeToString(sig)

			certBytes, err := extractCertificate(ctx, sv)
			if err != nil {
				return nil, err
			}
			signedPayload.Cert = base64.StdEncoding.EncodeToString(certBytes)

			contents, err = json.Marshal(signedPayload)
			if err != nil {
				return nil, err
			}
		}

		if err := os.WriteFile(ko.BundlePath, contents, 0600); err != nil {
			return nil, fmt.Errorf("create bundle file: %w", err)
		}
		ui.Infof(ctx, "Wrote bundle to file %s", ko.BundlePath)
	}

	if outputSignature != "" {
		var bts = sig
		if b64 {
			bts = []byte(base64.StdEncoding.EncodeToString(sig))
		}
		if err := os.WriteFile(outputSignature, bts, 0600); err != nil {
			return nil, fmt.Errorf("create signature file: %w", err)
		}
		ui.Infof(ctx, "Wrote signature to file %s", outputSignature)
	} else {
		if b64 {
			sig = []byte(base64.StdEncoding.EncodeToString(sig))
			fmt.Println(string(sig))
		} else if _, err := os.Stdout.Write(sig); err != nil {
			// No newline if using the raw signature
			return nil, err
		}
	}

	if outputCertificate != "" {
		certBytes, err := extractCertificate(ctx, sv)
		if err != nil {
			return nil, err
		}
		if certBytes != nil {
			bts := certBytes
			if b64 {
				bts = []byte(base64.StdEncoding.EncodeToString(certBytes))
			}
			if err := os.WriteFile(outputCertificate, bts, 0600); err != nil {
				return nil, fmt.Errorf("create certificate file: %w", err)
			}
			ui.Infof(ctx, "Wrote certificate to file %s", outputCertificate)
		}
	}

	return sig, nil
}

// Extract an encoded certificate from the SignerVerifier. Returns (nil, nil) if verifier is not a certificate.
func extractCertificate(ctx context.Context, sv *SignerVerifier) ([]byte, error) {
	signer, err := sv.Bytes(ctx)
	if err != nil {
		return nil, fmt.Errorf("error getting signer: %w", err)
	}
	cert, err := cryptoutils.UnmarshalCertificatesFromPEM(signer)
	// signer is a certificate
	if err == nil && len(cert) == 1 {
		return signer, nil
	}
	return nil, nil
}

func getHashFunction(sv *SignerVerifier, defaultLoadOptions *[]signature.LoadOption) (crypto.Hash, error) {
	pubKey, err := sv.PublicKey()
	if err != nil {
		return crypto.Hash(0), fmt.Errorf("error getting public key: %w", err)
	}

	defaultLoadOptions = cosign.GetDefaultLoadOptions(defaultLoadOptions)

	// TODO: Ideally the SignerVerifier should have a method to get the hash function
	algo, err := signature.GetDefaultAlgorithmDetails(pubKey, *defaultLoadOptions...)
	if err != nil {
		return crypto.Hash(0), fmt.Errorf("error getting default algorithm details: %w", err)
	}
	return algo.GetHashType(), nil
}

func hashFuncToProtoBundle(hashFunc crypto.Hash) protocommon.HashAlgorithm {
	switch hashFunc {
	case crypto.SHA256:
		return protocommon.HashAlgorithm_SHA2_256
	case crypto.SHA384:
		return protocommon.HashAlgorithm_SHA2_384
	case crypto.SHA512:
		return protocommon.HashAlgorithm_SHA2_512
	default:
		return protocommon.HashAlgorithm_HASH_ALGORITHM_UNSPECIFIED
	}
}<|MERGE_RESOLUTION|>--- conflicted
+++ resolved
@@ -82,16 +82,9 @@
 		if err != nil {
 			return nil, err
 		}
-<<<<<<< HEAD
+		defer f.Close()
 		payload = internal.NewHashReader(f, hashFunction)
 	}
-=======
-		defer f.Close()
-		payload = internal.NewHashReader(f, sha256.New())
-	}
-
-	sv, err := SignerFromKeyOpts(ctx, "", "", ko)
->>>>>>> 52f37272
 	if err != nil {
 		return nil, err
 	}
