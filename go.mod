module github.com/sigstore/cosign/v2

go 1.23.4

require (
	cuelang.org/go v0.12.0
	github.com/ThalesIgnite/crypto11 v1.2.5
	github.com/awslabs/amazon-ecr-credential-helper/ecr-login v0.9.1
	github.com/buildkite/agent/v3 v3.93.1
	github.com/chrismellard/docker-credential-acr-env v0.0.0-20230304212654-82a0ddb27589
	github.com/cyberphone/json-canonicalization v0.0.0-20231011164504-785e29786b46
	github.com/depcheck-test/depcheck-test v0.0.0-20220607135614-199033aaa936
	github.com/digitorus/timestamp v0.0.0-20231217203849-220c5c2851b7
	github.com/dustin/go-humanize v1.0.1
	github.com/go-jose/go-jose/v3 v3.0.4
	github.com/go-openapi/runtime v0.28.0
	github.com/go-openapi/strfmt v0.23.0
	github.com/go-openapi/swag v0.23.1
	github.com/go-piv/piv-go/v2 v2.3.0
	github.com/google/certificate-transparency-go v1.3.1
	github.com/google/go-cmp v0.7.0
	github.com/google/go-containerregistry v0.20.3
	github.com/google/go-github/v55 v55.0.0
	github.com/in-toto/in-toto-golang v0.9.0
	github.com/kelseyhightower/envconfig v1.4.0
	github.com/manifoldco/promptui v0.9.0
	github.com/miekg/pkcs11 v1.1.1
	github.com/mitchellh/go-wordwrap v1.0.1
	github.com/moby/term v0.5.2
	github.com/mozillazg/docker-credential-acr-helper v0.4.0
	github.com/nozzle/throttler v0.0.0-20180817012639-2ea982251481
	github.com/open-policy-agent/opa v1.1.0
	github.com/secure-systems-lab/go-securesystemslib v0.9.0
	github.com/sigstore/fulcio v1.6.6
	github.com/sigstore/protobuf-specs v0.4.1-0.20250313180955-4752ba2fcab1
	github.com/sigstore/rekor v1.3.9
	github.com/sigstore/sigstore v1.9.1
	github.com/sigstore/sigstore-go v0.7.0
	github.com/sigstore/sigstore/pkg/signature/kms/aws v1.9.1
	github.com/sigstore/sigstore/pkg/signature/kms/azure v1.9.1
	github.com/sigstore/sigstore/pkg/signature/kms/gcp v1.9.1
	github.com/sigstore/sigstore/pkg/signature/kms/hashivault v1.9.1
	github.com/sigstore/timestamp-authority v1.2.4
	github.com/spf13/cobra v1.9.1
	github.com/spf13/pflag v1.0.6
	github.com/spf13/viper v1.19.0
	github.com/spiffe/go-spiffe/v2 v2.5.0
	github.com/stretchr/testify v1.10.0
	github.com/theupdateframework/go-tuf/v2 v2.0.2
	github.com/transparency-dev/merkle v0.0.2
	github.com/withfig/autocomplete-tools/integrations/cobra v1.2.1
	gitlab.com/gitlab-org/api/client-go v0.124.0
	golang.org/x/crypto v0.36.0
	golang.org/x/oauth2 v0.28.0
	golang.org/x/sync v0.12.0
	golang.org/x/term v0.30.0
<<<<<<< HEAD
	google.golang.org/api v0.223.0
=======
	google.golang.org/api v0.224.0
>>>>>>> 37bae907
	google.golang.org/protobuf v1.36.6
	k8s.io/api v0.28.3
	k8s.io/apimachinery v0.28.3
	k8s.io/client-go v0.28.3
	k8s.io/utils v0.0.0-20240502163921-fe8a2dddb1d0
	sigs.k8s.io/release-utils v0.11.0
)

require (
	cloud.google.com/go v0.118.2 // indirect
	cloud.google.com/go/auth v0.15.0 // indirect
	cloud.google.com/go/auth/oauth2adapt v0.2.7 // indirect
	cloud.google.com/go/compute/metadata v0.6.0 // indirect
	cloud.google.com/go/iam v1.4.0 // indirect
	cloud.google.com/go/kms v1.21.0 // indirect
	cloud.google.com/go/longrunning v0.6.4 // indirect
	cuelabs.dev/go/oci/ociregistry v0.0.0-20241125120445-2c00c104c6e1 // indirect
	filippo.io/edwards25519 v1.1.0 // indirect
	github.com/AliyunContainerService/ack-ram-tool/pkg/credentials/provider v0.14.0 // indirect
	github.com/Azure/azure-sdk-for-go v68.0.0+incompatible // indirect
	github.com/Azure/azure-sdk-for-go/sdk/azcore v1.17.0 // indirect
	github.com/Azure/azure-sdk-for-go/sdk/azidentity v1.8.2 // indirect
	github.com/Azure/azure-sdk-for-go/sdk/internal v1.10.0 // indirect
	github.com/Azure/azure-sdk-for-go/sdk/security/keyvault/azkeys v1.3.1 // indirect
	github.com/Azure/azure-sdk-for-go/sdk/security/keyvault/internal v1.1.1 // indirect
	github.com/Azure/go-ansiterm v0.0.0-20250102033503-faa5f7b0171c // indirect
	github.com/Azure/go-autorest v14.2.0+incompatible // indirect
	github.com/Azure/go-autorest/autorest v0.11.29 // indirect
	github.com/Azure/go-autorest/autorest/adal v0.9.23 // indirect
	github.com/Azure/go-autorest/autorest/azure/auth v0.5.12 // indirect
	github.com/Azure/go-autorest/autorest/azure/cli v0.4.6 // indirect
	github.com/Azure/go-autorest/autorest/date v0.3.0 // indirect
	github.com/Azure/go-autorest/logger v0.2.1 // indirect
	github.com/Azure/go-autorest/tracing v0.6.0 // indirect
	github.com/AzureAD/microsoft-authentication-library-for-go v1.3.3 // indirect
	github.com/Microsoft/go-winio v0.6.2 // indirect
	github.com/OneOfOne/xxhash v1.2.8 // indirect
	github.com/ProtonMail/go-crypto v0.0.0-20230923063757-afb1ddc0824c // indirect
	github.com/agnivade/levenshtein v1.2.0 // indirect
	github.com/alibabacloud-go/alibabacloud-gateway-spi v0.0.4 // indirect
	github.com/alibabacloud-go/cr-20160607 v1.0.1 // indirect
	github.com/alibabacloud-go/cr-20181201 v1.0.10 // indirect
	github.com/alibabacloud-go/darabonba-openapi v0.2.1 // indirect
	github.com/alibabacloud-go/debug v1.0.0 // indirect
	github.com/alibabacloud-go/endpoint-util v1.1.1 // indirect
	github.com/alibabacloud-go/openapi-util v0.1.0 // indirect
	github.com/alibabacloud-go/tea v1.2.1 // indirect
	github.com/alibabacloud-go/tea-utils v1.4.5 // indirect
	github.com/alibabacloud-go/tea-xml v1.1.3 // indirect
	github.com/aliyun/credentials-go v1.3.2 // indirect
	github.com/asaskevich/govalidator v0.0.0-20230301143203-a9d515a09cc2 // indirect
	github.com/aws/aws-sdk-go v1.55.6 // indirect
	github.com/aws/aws-sdk-go-v2 v1.36.3 // indirect
	github.com/aws/aws-sdk-go-v2/config v1.29.9 // indirect
	github.com/aws/aws-sdk-go-v2/credentials v1.17.62 // indirect
	github.com/aws/aws-sdk-go-v2/feature/ec2/imds v1.16.30 // indirect
	github.com/aws/aws-sdk-go-v2/internal/configsources v1.3.34 // indirect
	github.com/aws/aws-sdk-go-v2/internal/endpoints/v2 v2.6.34 // indirect
	github.com/aws/aws-sdk-go-v2/internal/ini v1.8.3 // indirect
	github.com/aws/aws-sdk-go-v2/service/ecr v1.40.3 // indirect
	github.com/aws/aws-sdk-go-v2/service/ecrpublic v1.31.2 // indirect
	github.com/aws/aws-sdk-go-v2/service/internal/accept-encoding v1.12.3 // indirect
	github.com/aws/aws-sdk-go-v2/service/internal/presigned-url v1.12.15 // indirect
	github.com/aws/aws-sdk-go-v2/service/kms v1.38.1 // indirect
	github.com/aws/aws-sdk-go-v2/service/sso v1.25.1 // indirect
	github.com/aws/aws-sdk-go-v2/service/ssooidc v1.29.1 // indirect
	github.com/aws/aws-sdk-go-v2/service/sts v1.33.17 // indirect
	github.com/aws/smithy-go v1.22.2 // indirect
	github.com/beorn7/perks v1.0.1 // indirect
	github.com/blang/semver v3.5.1+incompatible // indirect
	github.com/buildkite/go-pipeline v0.13.3 // indirect
	github.com/buildkite/interpolate v0.1.5 // indirect
	github.com/buildkite/roko v1.3.1 // indirect
	github.com/cenkalti/backoff/v4 v4.3.0 // indirect
	github.com/cespare/xxhash/v2 v2.3.0 // indirect
	github.com/chzyer/readline v1.5.1 // indirect
	github.com/clbanning/mxj/v2 v2.7.0 // indirect
	github.com/cloudflare/circl v1.3.7 // indirect
	github.com/cockroachdb/apd/v3 v3.2.1 // indirect
	github.com/common-nighthawk/go-figure v0.0.0-20210622060536-734e95fb86be // indirect
	github.com/containerd/stargz-snapshotter/estargz v0.16.3 // indirect
	github.com/coreos/go-oidc/v3 v3.12.0 // indirect
	github.com/cpuguy83/go-md2man/v2 v2.0.6 // indirect
	github.com/davecgh/go-spew v1.1.2-0.20180830191138-d8f796af33cc // indirect
	github.com/digitorus/pkcs7 v0.0.0-20230818184609-3a137a874352 // indirect
	github.com/dimchansky/utfbom v1.1.1 // indirect
	github.com/docker/cli v27.5.0+incompatible // indirect
	github.com/docker/distribution v2.8.3+incompatible // indirect
	github.com/docker/docker-credential-helpers v0.8.2 // indirect
	github.com/docker/go-units v0.5.0 // indirect
	github.com/emicklei/go-restful/v3 v3.11.0 // indirect
	github.com/emicklei/proto v1.13.4 // indirect
	github.com/felixge/httpsnoop v1.0.4 // indirect
	github.com/fsnotify/fsnotify v1.8.0 // indirect
	github.com/go-chi/chi v4.1.2+incompatible // indirect
	github.com/go-ini/ini v1.67.0 // indirect
	github.com/go-jose/go-jose/v4 v4.0.5 // indirect
	github.com/go-logr/logr v1.4.2 // indirect
	github.com/go-logr/stdr v1.2.2 // indirect
	github.com/go-openapi/analysis v0.23.0 // indirect
	github.com/go-openapi/errors v0.22.0 // indirect
	github.com/go-openapi/jsonpointer v0.21.0 // indirect
	github.com/go-openapi/jsonreference v0.21.0 // indirect
	github.com/go-openapi/loads v0.22.0 // indirect
	github.com/go-openapi/spec v0.21.0 // indirect
	github.com/go-openapi/validate v0.24.0 // indirect
	github.com/gobwas/glob v0.2.3 // indirect
	github.com/gogo/protobuf v1.3.2 // indirect
	github.com/golang-jwt/jwt/v4 v4.5.2 // indirect
	github.com/golang-jwt/jwt/v5 v5.2.2 // indirect
	github.com/golang/protobuf v1.5.4 // indirect
	github.com/golang/snappy v0.0.4 // indirect
	github.com/google/gnostic-models v0.6.9-0.20230804172637-c7be7c783f49 // indirect
	github.com/google/go-querystring v1.1.0 // indirect
	github.com/google/gofuzz v1.2.0 // indirect
	github.com/google/s2a-go v0.1.9 // indirect
	github.com/google/tink/go v1.7.0 // indirect
	github.com/google/uuid v1.6.0 // indirect
	github.com/googleapis/enterprise-certificate-proxy v0.3.5 // indirect
	github.com/googleapis/gax-go/v2 v2.14.1 // indirect
	github.com/gorilla/mux v1.8.1 // indirect
	github.com/hashicorp/errwrap v1.1.0 // indirect
	github.com/hashicorp/go-cleanhttp v0.5.2 // indirect
	github.com/hashicorp/go-multierror v1.1.1 // indirect
	github.com/hashicorp/go-retryablehttp v0.7.7 // indirect
	github.com/hashicorp/go-rootcerts v1.0.2 // indirect
	github.com/hashicorp/go-secure-stdlib/parseutil v0.1.7 // indirect
	github.com/hashicorp/go-secure-stdlib/strutil v0.1.2 // indirect
	github.com/hashicorp/go-sockaddr v1.0.5 // indirect
	github.com/hashicorp/hcl v1.0.1-vault-5 // indirect
	github.com/hashicorp/vault/api v1.16.0 // indirect
	github.com/imdario/mergo v0.3.16 // indirect
	github.com/in-toto/attestation v1.1.1 // indirect
	github.com/inconshreveable/mousetrap v1.1.0 // indirect
	github.com/jedisct1/go-minisign v0.0.0-20230811132847-661be99b8267 // indirect
	github.com/jellydator/ttlcache/v3 v3.3.0 // indirect
	github.com/jmespath/go-jmespath v0.4.1-0.20220621161143-b0104c826a24 // indirect
	github.com/josharian/intern v1.0.0 // indirect
	github.com/json-iterator/go v1.1.12 // indirect
	github.com/klauspost/compress v1.17.11 // indirect
	github.com/kylelemons/godebug v1.1.0 // indirect
	github.com/letsencrypt/boulder v0.0.0-20240620165639-de9c06129bec // indirect
	github.com/magiconair/properties v1.8.9 // indirect
	github.com/mailru/easyjson v0.9.0 // indirect
	github.com/mitchellh/go-homedir v1.1.0 // indirect
	github.com/mitchellh/mapstructure v1.5.1-0.20231216201459-8508981c8b6c // indirect
	github.com/modern-go/concurrent v0.0.0-20180306012644-bacd9c7ef1dd // indirect
	github.com/modern-go/reflect2 v1.0.2 // indirect
	github.com/munnerz/goautoneg v0.0.0-20191010083416-a7dc8b61c822 // indirect
	github.com/oklog/ulid v1.3.1 // indirect
	github.com/oleiade/reflections v1.1.0 // indirect
	github.com/opencontainers/go-digest v1.0.0 // indirect
	github.com/opencontainers/image-spec v1.1.0 // indirect
	github.com/opentracing/opentracing-go v1.2.0 // indirect
	github.com/pborman/uuid v1.2.1 // indirect
	github.com/pelletier/go-toml/v2 v2.2.3 // indirect
	github.com/pkg/browser v0.0.0-20240102092130-5ac0b6a4141c // indirect
	github.com/pkg/errors v0.9.1 // indirect
	github.com/pmezard/go-difflib v1.0.1-0.20181226105442-5d4384ee4fb2 // indirect
	github.com/prometheus/client_golang v1.20.5 // indirect
	github.com/prometheus/client_model v0.6.1 // indirect
	github.com/prometheus/common v0.62.0 // indirect
	github.com/prometheus/procfs v0.15.1 // indirect
	github.com/protocolbuffers/txtpbfmt v0.0.0-20241112170944-20d2c9ebc01d // indirect
	github.com/rcrowley/go-metrics v0.0.0-20201227073835-cf1acfcdf475 // indirect
	github.com/rogpeppe/go-internal v1.13.2-0.20241226121412-a5dc8ff20d0a // indirect
	github.com/rs/cors v1.11.1 // indirect
	github.com/russross/blackfriday/v2 v2.1.0 // indirect
	github.com/ryanuber/go-glob v1.0.0 // indirect
	github.com/sagikazarmark/locafero v0.4.0 // indirect
	github.com/sagikazarmark/slog-shim v0.1.0 // indirect
	github.com/sassoftware/relic v7.2.1+incompatible // indirect
	github.com/segmentio/ksuid v1.0.4 // indirect
	github.com/shibumi/go-pathspec v1.3.0 // indirect
	github.com/sirupsen/logrus v1.9.3 // indirect
	github.com/skratchdot/open-golang v0.0.0-20200116055534-eef842397966 // indirect
	github.com/sourcegraph/conc v0.3.0 // indirect
	github.com/spf13/afero v1.11.0 // indirect
	github.com/spf13/cast v1.7.0 // indirect
	github.com/subosito/gotenv v1.6.0 // indirect
	github.com/syndtr/goleveldb v1.0.1-0.20220721030215-126854af5e6d // indirect
	github.com/tchap/go-patricia/v2 v2.3.2 // indirect
	github.com/thales-e-security/pool v0.0.2 // indirect
	github.com/theupdateframework/go-tuf v0.7.0 // indirect
	github.com/titanous/rocacheck v0.0.0-20171023193734-afe73141d399 // indirect
	github.com/tjfoc/gmsm v1.4.1 // indirect
	github.com/urfave/negroni v1.0.0 // indirect
	github.com/vbatts/tar-split v0.11.6 // indirect
	github.com/xeipuuv/gojsonpointer v0.0.0-20190905194746-02993c407bfb // indirect
	github.com/xeipuuv/gojsonreference v0.0.0-20180127040603-bd5ef7bd5415 // indirect
	github.com/yashtewari/glob-intersection v0.2.0 // indirect
	github.com/zeebo/errs v1.4.0 // indirect
	go.mongodb.org/mongo-driver v1.14.0 // indirect
	go.opentelemetry.io/auto/sdk v1.1.0 // indirect
	go.opentelemetry.io/contrib/instrumentation/google.golang.org/grpc/otelgrpc v0.59.0 // indirect
	go.opentelemetry.io/contrib/instrumentation/net/http/otelhttp v0.59.0 // indirect
	go.opentelemetry.io/otel v1.34.0 // indirect
	go.opentelemetry.io/otel/metric v1.34.0 // indirect
	go.opentelemetry.io/otel/sdk v1.34.0 // indirect
	go.opentelemetry.io/otel/trace v1.34.0 // indirect
	go.step.sm/crypto v0.57.0 // indirect
	go.uber.org/multierr v1.11.0 // indirect
	go.uber.org/zap v1.27.0 // indirect
	golang.org/x/exp v0.0.0-20241108190413-2d47ceb2692f // indirect
<<<<<<< HEAD
	golang.org/x/mod v0.24.0 // indirect
=======
	golang.org/x/mod v0.22.0 // indirect
>>>>>>> 37bae907
	golang.org/x/net v0.36.0 // indirect
	golang.org/x/sys v0.31.0 // indirect
	golang.org/x/text v0.23.0 // indirect
	golang.org/x/time v0.10.0 // indirect
	golang.org/x/tools v0.29.0 // indirect
	google.golang.org/genproto v0.0.0-20250122153221-138b5a5a4fd4 // indirect
	google.golang.org/genproto/googleapis/api v0.0.0-20250219182151-9fdb1cabc7b2 // indirect
	google.golang.org/genproto/googleapis/rpc v0.0.0-20250227231956-55c901821b1e // indirect
	google.golang.org/grpc v1.70.0 // indirect
	gopkg.in/inf.v0 v0.9.1 // indirect
	gopkg.in/ini.v1 v1.67.0 // indirect
	gopkg.in/yaml.v2 v2.4.0 // indirect
	gopkg.in/yaml.v3 v3.0.1 // indirect
	k8s.io/klog/v2 v2.130.1 // indirect
	k8s.io/kube-openapi v0.0.0-20231010175941-2dd684a91f00 // indirect
	sigs.k8s.io/json v0.0.0-20221116044647-bc3834ca7abd // indirect
	sigs.k8s.io/structured-merge-diff/v4 v4.3.0 // indirect
	sigs.k8s.io/yaml v1.4.0 // indirect
)

replace github.com/sigstore/sigstore-go => github.com/trail-of-forks/sigstore-go v0.0.0-20250402142042-b1a3e0e8bd7c

replace github.com/sigstore/protobuf-specs => github.com/trail-of-forks/protobuf-specs v0.3.3-0.20250331162432-e5e775cafa56

replace github.com/sigstore/sigstore => github.com/trail-of-forks/sigstore v0.0.0-20250331165513-1846a6ef19c9<|MERGE_RESOLUTION|>--- conflicted
+++ resolved
@@ -54,11 +54,7 @@
 	golang.org/x/oauth2 v0.28.0
 	golang.org/x/sync v0.12.0
 	golang.org/x/term v0.30.0
-<<<<<<< HEAD
-	google.golang.org/api v0.223.0
-=======
 	google.golang.org/api v0.224.0
->>>>>>> 37bae907
 	google.golang.org/protobuf v1.36.6
 	k8s.io/api v0.28.3
 	k8s.io/apimachinery v0.28.3
@@ -263,11 +259,7 @@
 	go.uber.org/multierr v1.11.0 // indirect
 	go.uber.org/zap v1.27.0 // indirect
 	golang.org/x/exp v0.0.0-20241108190413-2d47ceb2692f // indirect
-<<<<<<< HEAD
 	golang.org/x/mod v0.24.0 // indirect
-=======
-	golang.org/x/mod v0.22.0 // indirect
->>>>>>> 37bae907
 	golang.org/x/net v0.36.0 // indirect
 	golang.org/x/sys v0.31.0 // indirect
 	golang.org/x/text v0.23.0 // indirect
