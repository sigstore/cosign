--- conflicted
+++ resolved
@@ -42,8 +42,6 @@
       containers:
         - name: sample
           image: $KO_DOCKER_REPO/sample
-<<<<<<< HEAD
-=======
 EOF
 cat > cronjob.yaml <<EOF
 apiVersion: batch/v1beta1
@@ -60,7 +58,6 @@
           - name: sample
             image: $KO_DOCKER_REPO/sample
           restartPolicy: Never
->>>>>>> 838f8c74
 EOF
 echo '::endgroup::'
 
@@ -162,8 +159,6 @@
 fi
 echo '::endgroup::'
 
-<<<<<<< HEAD
-=======
 echo '::group:: test cronjob digest resolution'
 IMAGE=$(kubectl create --dry-run=server -f cronjob.yaml -oyaml | yq e '.spec.jobTemplate.spec.template.spec.containers[0].image' -)
 
@@ -174,7 +169,6 @@
   echo Successfully resolved tag to digest.
 fi
 echo '::endgroup::'
->>>>>>> 838f8c74
 
 echo '::group:: test pod success'
 # This time it should succeed!
