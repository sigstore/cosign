--- conflicted
+++ resolved
@@ -28,13 +28,8 @@
 echo "running tests"
 
 cd $GITHUB_WORKSPACE
-<<<<<<< HEAD
-go build -o cosign ./cmd/
-go test -race ./...
-=======
 go build -o cosign ./cmd/cosign
-go test -tags=e2e ./...
->>>>>>> 561f8f26
+go test -tags=e2e -race ./...
 
 
 echo "cleanup"
