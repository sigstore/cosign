--- conflicted
+++ resolved
@@ -142,11 +142,8 @@
 }
 
 func TestBundle(t *testing.T) {
-<<<<<<< HEAD
 	// use rekor prod since we have hardcoded the public key
-	defer setenv(t, serverEnv, "https://rekor.sigstore.dev")()
-=======
->>>>>>> 0cf4ccde
+	defer setenv(t, serverEnv, "https://rekor.sigstore.dev")
 	// turn on the tlog
 	defer setenv(t, cli.ExperimentalEnv, "1")()
 
@@ -175,11 +172,7 @@
 
 	// Make sure offline verification works with bundling
 	// use rekor prod since we have hardcoded the public key
-<<<<<<< HEAD
 	os.Setenv(serverEnv, "notreal")
-=======
-	os.Setenv("https://rekor.sigstore.dev", "notreal")
->>>>>>> 0cf4ccde
 	must(verify(pubKeyPath, imgName, true, nil), t)
 }
 
