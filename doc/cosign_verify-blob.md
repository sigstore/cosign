--- conflicted
+++ resolved
@@ -69,14 +69,8 @@
       --certificate-github-workflow-repository string                                            contains the repository claim from the GitHub OIDC Identity token that contains the repository that the workflow run was based upon
       --certificate-github-workflow-sha string                                                   contains the sha claim from the GitHub OIDC Identity token that contains the commit SHA that the workflow run was based upon.
       --certificate-github-workflow-trigger string                                               contains the event_name claim from the GitHub OIDC Identity token that contains the name of the event that triggered the workflow run
-<<<<<<< HEAD
       --certificate-identity string                                                              Required. The identity expected in a valid Fulcio certificate. Valid values include email address, DNS names, IP addresses, and URIs.
       --certificate-oidc-issuer string                                                           Required. The OIDC issuer expected in a valid Fulcio certificate, e.g. https://token.actions.githubusercontent.com or https://oauth2.sigstore.dev/auth
-      --enforce-sct                                                                              whether to enforce that a certificate contain an embedded SCT, a proof of inclusion in a certificate transparency log
-=======
-      --certificate-identity string                                                              the identity expected in a valid Fulcio certificate. Valid values include email address, DNS names, IP addresses, and URIs.
-      --certificate-oidc-issuer string                                                           the OIDC issuer expected in a valid Fulcio certificate, e.g. https://token.actions.githubusercontent.com or https://oauth2.sigstore.dev/auth
->>>>>>> 1c04ce62
   -h, --help                                                                                     help for verify-blob
       --insecure-ignore-sct                                                                      when set, verification will not check that a certificate contains an embedded SCT, a proof of inclusion in a certificate transparency log
       --k8s-keychain                                                                             whether to use the kubernetes keychain instead of the default keychain (supports workload identity).
