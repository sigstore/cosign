//
// Copyright 2021 The Sigstore Authors.
//
// Licensed under the Apache License, Version 2.0 (the "License");
// you may not use this file except in compliance with the License.
// You may obtain a copy of the License at
//
//     http://www.apache.org/licenses/LICENSE-2.0
//
// Unless required by applicable law or agreed to in writing, software
// distributed under the License is distributed on an "AS IS" BASIS,
// WITHOUT WARRANTIES OR CONDITIONS OF ANY KIND, either express or implied.
// See the License for the specific language governing permissions and
// limitations under the License.

package remote

import (
	"os"

	"github.com/google/go-containerregistry/pkg/authn"
	"github.com/google/go-containerregistry/pkg/name"
	"github.com/google/go-containerregistry/pkg/v1/remote"
)

const (
<<<<<<< HEAD
	SignatureTagSuffix   = ".sig"
	SBOMTagSuffix        = ".sbom"
	AttestationTagSuffix = ".att"
	CommonTagPrefix      = ""
=======
	SignatureTagSuffix   = "sig"
	SBOMTagSuffix        = "sbom"
	AttestationTagSuffix = "att"
>>>>>>> 0142711d

	RepoOverrideKey = "COSIGN_REPOSITORY"
)

// Option is a functional option for remote operations.
type Option func(*options)

type options struct {
	SignatureSuffix   string
	AttestationSuffix string
	SBOMSuffix        string
	TagPrefix         string
	TargetRepository  name.Repository
	ROpt              []remote.Option

	OriginalOptions []Option
}

var defaultOptions = []remote.Option{
	remote.WithAuthFromKeychain(authn.DefaultKeychain),
	// TODO(mattmoor): Incorporate user agent.
}

func makeOptions(target name.Repository, opts ...Option) (*options, error) {
	o := &options{
		SignatureSuffix:   SignatureTagSuffix,
		AttestationSuffix: AttestationTagSuffix,
		SBOMSuffix:        SBOMTagSuffix,
		TagPrefix:         CommonTagPrefix,
		TargetRepository:  target,
		ROpt:              defaultOptions,

		// Keep the original options around for things that want
		// to call something that takes options!
		OriginalOptions: opts,
	}

	// Before applying options, allow the environment to override things.
	if ro := os.Getenv(RepoOverrideKey); ro != "" {
		repo, err := name.NewRepository(ro)
		if err != nil {
			return nil, err
		}
		o.TargetRepository = repo
	}

	for _, option := range opts {
		option(o)
	}

	return o, nil
}

// WithSignaturePrefix is a functional option for overriding the default
// signature tag prefix.
func WithPrefix(prefix string) Option {
	return func(o *options) {
		o.TagPrefix = prefix
	}
}

// WithSignatureSuffix is a functional option for overriding the default
// signature tag suffix.
func WithSignatureSuffix(suffix string) Option {
	return func(o *options) {
		o.SignatureSuffix = suffix
	}
}

// WithAttestationSuffix is a functional option for overriding the default
// attestation tag suffix.
func WithAttestationSuffix(suffix string) Option {
	return func(o *options) {
		o.AttestationSuffix = suffix
	}
}

// WithSBOMSuffix is a functional option for overriding the default
// SBOM tag suffix.
func WithSBOMSuffix(suffix string) Option {
	return func(o *options) {
		o.SBOMSuffix = suffix
	}
}

// WithRemoteOptions is a functional option for overriding the default
// remote options passed to GGCR.
func WithRemoteOptions(opts ...remote.Option) Option {
	return func(o *options) {
		o.ROpt = opts
	}
}

// WithTargetRepository is a functional option for overriding the default
// target repository hosting the signature and attestation tags.
func WithTargetRepository(repo name.Repository) Option {
	return func(o *options) {
		o.TargetRepository = repo
	}
}<|MERGE_RESOLUTION|>--- conflicted
+++ resolved
@@ -24,16 +24,10 @@
 )
 
 const (
-<<<<<<< HEAD
-	SignatureTagSuffix   = ".sig"
-	SBOMTagSuffix        = ".sbom"
-	AttestationTagSuffix = ".att"
-	CommonTagPrefix      = ""
-=======
 	SignatureTagSuffix   = "sig"
 	SBOMTagSuffix        = "sbom"
 	AttestationTagSuffix = "att"
->>>>>>> 0142711d
+  CommonTagPrefix      = ""
 
 	RepoOverrideKey = "COSIGN_REPOSITORY"
 )
