//
// Copyright 2021 The Sigstore Authors.
//
// Licensed under the Apache License, Version 2.0 (the "License");
// you may not use this file except in compliance with the License.
// You may obtain a copy of the License at
//
//     http://www.apache.org/licenses/LICENSE-2.0
//
// Unless required by applicable law or agreed to in writing, software
// distributed under the License is distributed on an "AS IS" BASIS,
// WITHOUT WARRANTIES OR CONDITIONS OF ANY KIND, either express or implied.
// See the License for the specific language governing permissions and
// limitations under the License.

package remote

import (
	"net/http"

	"github.com/google/go-containerregistry/pkg/name"
	v1 "github.com/google/go-containerregistry/pkg/v1"
	"github.com/google/go-containerregistry/pkg/v1/remote/transport"
	"github.com/pkg/errors"
	"github.com/sigstore/cosign/pkg/oci"
	"github.com/sigstore/cosign/pkg/oci/empty"
	"github.com/sigstore/cosign/pkg/oci/internal/signature"
)

// Signatures fetches the signatures image represented by the named reference.
// If the tag is not found, this returns an empty oci.Signatures.
func Signatures(ref name.Reference, opts ...Option) (oci.Signatures, error) {
	o := makeOptions(ref.Context(), opts...)
	img, err := remoteImage(ref, o.ROpt...)
	var te *transport.Error
	if errors.As(err, &te) {
		if te.StatusCode != http.StatusNotFound {
			return nil, te
		}
		return empty.Signatures(), nil
	} else if err != nil {
		return nil, err
	}
	return &sigs{
		Image: img,
	}, nil
}

type sigs struct {
	v1.Image
}

var _ oci.Signatures = (*sigs)(nil)

// Get implements oci.Signatures
func (s *sigs) Get() ([]oci.Signature, error) {
	m, err := s.Manifest()
	if err != nil {
		return nil, err
	}
	signatures := make([]oci.Signature, 0, len(m.Layers))
	for _, desc := range m.Layers {
		layer, err := s.Image.LayerByDigest(desc.Digest)
		if err != nil {
			return nil, err
		}
<<<<<<< HEAD
		signatures = append(signatures, signature.New(layer, s, desc))
=======
		signatures = append(signatures, &sigLayer{
			Layer: layer,
			desc:  desc,
		})
>>>>>>> 3e431086
	}
	return signatures, nil
}<|MERGE_RESOLUTION|>--- conflicted
+++ resolved
@@ -64,14 +64,7 @@
 		if err != nil {
 			return nil, err
 		}
-<<<<<<< HEAD
-		signatures = append(signatures, signature.New(layer, s, desc))
-=======
-		signatures = append(signatures, &sigLayer{
-			Layer: layer,
-			desc:  desc,
-		})
->>>>>>> 3e431086
+		signatures = append(signatures, signature.New(layer, desc))
 	}
 	return signatures, nil
 }