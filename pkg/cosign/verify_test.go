// Copyright 2021 The Sigstore Authors.
//
// Licensed under the Apache License, Version 2.0 (the "License");
// you may not use this file except in compliance with the License.
// You may obtain a copy of the License at
//
//     http://www.apache.org/licenses/LICENSE-2.0
//
// Unless required by applicable law or agreed to in writing, software
// distributed under the License is distributed on an "AS IS" BASIS,
// WITHOUT WARRANTIES OR CONDITIONS OF ANY KIND, either express or implied.
// See the License for the specific language governing permissions and
// limitations under the License.

package cosign

import (
	"bytes"
	"context"
	"crypto"
	"crypto/elliptic"
	"crypto/rand"
	"crypto/sha256"
	"crypto/x509"
	"crypto/x509/pkix"
	"encoding/base64"
	"encoding/hex"
	"encoding/json"
	"encoding/pem"
	"errors"
	"io"
	"net"
	"net/url"
	"strings"
	"testing"
	"time"

	"github.com/cyberphone/json-canonicalization/go/src/webpki.org/jsoncanonicalizer"
	"github.com/go-openapi/strfmt"
	v1 "github.com/google/go-containerregistry/pkg/v1"
	"github.com/in-toto/in-toto-golang/in_toto"
	"github.com/secure-systems-lab/go-securesystemslib/dsse"
	"github.com/sigstore/cosign/internal/pkg/cosign/rekor/mock"
	"github.com/sigstore/cosign/pkg/cosign/bundle"
	"github.com/sigstore/cosign/pkg/oci/static"
	"github.com/sigstore/cosign/pkg/types"
	"github.com/sigstore/cosign/test"
	"github.com/sigstore/rekor/pkg/generated/client"
	"github.com/sigstore/rekor/pkg/generated/models"
	rtypes "github.com/sigstore/rekor/pkg/types"
	"github.com/sigstore/sigstore/pkg/signature"
	"github.com/sigstore/sigstore/pkg/signature/options"
	"github.com/stretchr/testify/require"
	"github.com/transparency-dev/merkle/rfc6962"
)

type mockVerifier struct {
	shouldErr bool
}

func (m *mockVerifier) PublicKey(opts ...signature.PublicKeyOption) (crypto.PublicKey, error) {
	return nil, nil
}

func (m *mockVerifier) VerifySignature(signature, message io.Reader, opts ...signature.VerifyOption) error {
	if m.shouldErr {
		return errors.New("failure")
	}
	return nil
}

var _ signature.Verifier = (*mockVerifier)(nil)

type mockAttestation struct {
	payload interface{}
}

var _ payloader = (*mockAttestation)(nil)

func (m *mockAttestation) Annotations() (map[string]string, error) {
	return nil, nil
}

func (m *mockAttestation) Payload() ([]byte, error) {
	return json.Marshal(m.payload)
}

func (m *mockAttestation) Base64Signature() (string, error) {
	b, err := json.Marshal(m.payload)
	return string(b), err
}

func appendSlices(slices [][]byte) []byte {
	var tmp []byte
	for _, s := range slices {
		tmp = append(tmp, s...)
	}
	return tmp
}

func Test_verifyOCIAttestation(t *testing.T) {
	stmt, err := json.Marshal(in_toto.ProvenanceStatement{})
	if err != nil {
		t.Fatal(err)
	}
	valid := map[string]interface{}{
		"payloadType": types.IntotoPayloadType,
		"payload":     stmt,
		"signatures":  []dsse.Signature{{Sig: base64.StdEncoding.EncodeToString([]byte("foobar"))}},
	}
	// Should Verify
	if err := verifyOCIAttestation(context.TODO(), &mockVerifier{}, &mockAttestation{payload: valid}); err != nil {
		t.Errorf("verifyOCIAttestation() error = %v", err)
	}

	invalid := map[string]interface{}{
		"payloadType": "not valid type",
		"payload":     stmt,
		"signatures":  []dsse.Signature{{Sig: base64.StdEncoding.EncodeToString([]byte("foobar"))}},
	}

	// Should Not Verify
	if err := verifyOCIAttestation(context.TODO(), &mockVerifier{}, &mockAttestation{payload: invalid}); err == nil {
		t.Error("verifyOCIAttestation() expected invalid payload type error, got nil")
	}

	if err := verifyOCIAttestation(context.TODO(), &mockVerifier{shouldErr: true}, &mockAttestation{payload: valid}); err == nil {
		t.Error("verifyOCIAttestation() expected invalid payload type error, got nil")
	}
}

func TestVerifyImageSignature(t *testing.T) {
	rootCert, rootKey, _ := test.GenerateRootCa()
	subCert, subKey, _ := test.GenerateSubordinateCa(rootCert, rootKey)
	leafCert, privKey, _ := test.GenerateLeafCert("subject@mail.com", "oidc-issuer", subCert, subKey)
	pemRoot := pem.EncodeToMemory(&pem.Block{Type: "CERTIFICATE", Bytes: rootCert.Raw})
	pemSub := pem.EncodeToMemory(&pem.Block{Type: "CERTIFICATE", Bytes: subCert.Raw})
	pemLeaf := pem.EncodeToMemory(&pem.Block{Type: "CERTIFICATE", Bytes: leafCert.Raw})

	rootPool := x509.NewCertPool()
	rootPool.AddCert(rootCert)

	payload := []byte{1, 2, 3, 4}
	h := sha256.Sum256(payload)
	signature, _ := privKey.Sign(rand.Reader, h[:], crypto.SHA256)

	ociSig, _ := static.NewSignature(payload,
		base64.StdEncoding.EncodeToString(signature),
		static.WithCertChain(pemLeaf, appendSlices([][]byte{pemSub, pemRoot})))
	verified, err := VerifyImageSignature(context.TODO(), ociSig, v1.Hash{},
		&CheckOpts{
			RootCerts:  rootPool,
			IgnoreSCT:  true,
			Identities: []Identity{{Subject: "subject@mail.com", Issuer: "oidc-issuer"}}})
	if err != nil {
		t.Fatalf("unexpected error while verifying signature, expected no error, got %v", err)
	}
	// TODO: Create fake bundle and test verification
	if verified == true {
		t.Fatalf("expected verified=false, got verified=true")
	}
}

func TestVerifyImageSignatureMultipleSubs(t *testing.T) {
	rootCert, rootKey, _ := test.GenerateRootCa()
	subCert1, subKey1, _ := test.GenerateSubordinateCa(rootCert, rootKey)
	subCert2, subKey2, _ := test.GenerateSubordinateCa(subCert1, subKey1)
	subCert3, subKey3, _ := test.GenerateSubordinateCa(subCert2, subKey2)
	leafCert, privKey, _ := test.GenerateLeafCert("subject@mail.com", "oidc-issuer", subCert3, subKey3)
	pemRoot := pem.EncodeToMemory(&pem.Block{Type: "CERTIFICATE", Bytes: rootCert.Raw})
	pemSub1 := pem.EncodeToMemory(&pem.Block{Type: "CERTIFICATE", Bytes: subCert1.Raw})
	pemSub2 := pem.EncodeToMemory(&pem.Block{Type: "CERTIFICATE", Bytes: subCert2.Raw})
	pemSub3 := pem.EncodeToMemory(&pem.Block{Type: "CERTIFICATE", Bytes: subCert3.Raw})
	pemLeaf := pem.EncodeToMemory(&pem.Block{Type: "CERTIFICATE", Bytes: leafCert.Raw})

	rootPool := x509.NewCertPool()
	rootPool.AddCert(rootCert)

	payload := []byte{1, 2, 3, 4}
	h := sha256.Sum256(payload)
	signature, _ := privKey.Sign(rand.Reader, h[:], crypto.SHA256)

	ociSig, _ := static.NewSignature(payload,
		base64.StdEncoding.EncodeToString(signature), static.WithCertChain(pemLeaf, appendSlices([][]byte{pemSub3, pemSub2, pemSub1, pemRoot})))
	verified, err := VerifyImageSignature(context.TODO(), ociSig, v1.Hash{}, &CheckOpts{
		RootCerts:  rootPool,
		IgnoreSCT:  true,
		Identities: []Identity{{Subject: "subject@mail.com", Issuer: "oidc-issuer"}}})
	if err != nil {
		t.Fatalf("unexpected error while verifying signature, expected no error, got %v", err)
	}
	// TODO: Create fake bundle and test verification
	if verified == true {
		t.Fatalf("expected verified=false, got verified=true")
	}
}

func signEntry(ctx context.Context, t *testing.T, signer signature.Signer, entry bundle.RekorPayload) []byte {
	payload, err := json.Marshal(entry)
	if err != nil {
		t.Fatalf("marshalling error: %v", err)
	}
	canonicalized, err := jsoncanonicalizer.Transform(payload)
	if err != nil {
		t.Fatalf("canonicalizing error: %v", err)
	}
	signature, err := signer.SignMessage(bytes.NewReader(canonicalized), options.WithContext(ctx))
	if err != nil {
		t.Fatalf("signing error: %v", err)
	}
	return signature
}

func CreateTestBundle(ctx context.Context, t *testing.T, rekor signature.Signer, leaf []byte) *bundle.RekorBundle {
	// generate log ID according to rekor public key
	pk, _ := rekor.PublicKey(nil)
	keyID, _ := getLogID(pk)
	pyld := bundle.RekorPayload{
		Body:           base64.StdEncoding.EncodeToString(leaf),
		IntegratedTime: time.Now().Unix(),
		LogIndex:       693591,
		LogID:          keyID,
	}
	// Sign with root.
	signature := signEntry(ctx, t, rekor, pyld)
	b := &bundle.RekorBundle{
		SignedEntryTimestamp: strfmt.Base64(signature),
		Payload:              pyld,
	}
	return b
}

func TestVerifyImageSignatureWithNoChain(t *testing.T) {
	ctx := context.Background()
	rootCert, rootKey, _ := test.GenerateRootCa()
	sv, _, err := signature.NewECDSASignerVerifier(elliptic.P256(), rand.Reader, crypto.SHA256)
	if err != nil {
		t.Fatalf("creating signer: %v", err)
	}

	leafCert, privKey, _ := test.GenerateLeafCert("subject@mail.com", "oidc-issuer", rootCert, rootKey)
	pemLeaf := pem.EncodeToMemory(&pem.Block{Type: "CERTIFICATE", Bytes: leafCert.Raw})

	rootPool := x509.NewCertPool()
	rootPool.AddCert(rootCert)

	payload := []byte{1, 2, 3, 4}
	h := sha256.Sum256(payload)
	signature, _ := privKey.Sign(rand.Reader, h[:], crypto.SHA256)

	// Create a fake bundle
	pe, _ := proposedEntry(base64.StdEncoding.EncodeToString(signature), payload, pemLeaf)
	entry, _ := rtypes.UnmarshalEntry(pe[0])
	leaf, _ := entry.Canonicalize(ctx)
	rekorBundle := CreateTestBundle(ctx, t, sv, leaf)

	opts := []static.Option{static.WithCertChain(pemLeaf, []byte{}), static.WithBundle(rekorBundle)}
	ociSig, _ := static.NewSignature(payload, base64.StdEncoding.EncodeToString(signature), opts...)

	// TODO(asraa): Re-enable passing test when Rekor public keys can be set in CheckOpts,
	// instead of relying on the singleton TUF instance.
	verified, err := VerifyImageSignature(context.TODO(), ociSig, v1.Hash{},
		&CheckOpts{
			RootCerts:  rootPool,
			IgnoreSCT:  true,
			Identities: []Identity{{Subject: "subject@mail.com", Issuer: "oidc-issuer"}}})
	if err == nil {
		t.Fatalf("expected error due to custom Rekor public key")
	}
	if verified == true {
		t.Fatalf("expected verified=false, got verified=true")
	}
}

func TestVerifyImageSignatureWithOnlyRoot(t *testing.T) {
	rootCert, rootKey, _ := test.GenerateRootCa()
	leafCert, privKey, _ := test.GenerateLeafCert("subject@mail.com", "oidc-issuer", rootCert, rootKey)
	pemRoot := pem.EncodeToMemory(&pem.Block{Type: "CERTIFICATE", Bytes: rootCert.Raw})
	pemLeaf := pem.EncodeToMemory(&pem.Block{Type: "CERTIFICATE", Bytes: leafCert.Raw})

	rootPool := x509.NewCertPool()
	rootPool.AddCert(rootCert)

	payload := []byte{1, 2, 3, 4}
	h := sha256.Sum256(payload)
	signature, _ := privKey.Sign(rand.Reader, h[:], crypto.SHA256)

	ociSig, _ := static.NewSignature(payload, base64.StdEncoding.EncodeToString(signature), static.WithCertChain(pemLeaf, pemRoot))
	verified, err := VerifyImageSignature(context.TODO(), ociSig, v1.Hash{},
		&CheckOpts{
			RootCerts:  rootPool,
			IgnoreSCT:  true,
			Identities: []Identity{{Subject: "subject@mail.com", Issuer: "oidc-issuer"}}})
	if err != nil {
		t.Fatalf("unexpected error while verifying signature, expected no error, got %v", err)
	}
	// TODO: Create fake bundle and test verification
	if verified == true {
		t.Fatalf("expected verified=false, got verified=true")
	}
}

func TestVerifyImageSignatureWithMissingSub(t *testing.T) {
	rootCert, rootKey, _ := test.GenerateRootCa()
	subCert, subKey, _ := test.GenerateSubordinateCa(rootCert, rootKey)
	leafCert, privKey, _ := test.GenerateLeafCert("subject@mail.com", "oidc-issuer", subCert, subKey)
	pemRoot := pem.EncodeToMemory(&pem.Block{Type: "CERTIFICATE", Bytes: rootCert.Raw})
	pemLeaf := pem.EncodeToMemory(&pem.Block{Type: "CERTIFICATE", Bytes: leafCert.Raw})

	rootPool := x509.NewCertPool()
	rootPool.AddCert(rootCert)

	payload := []byte{1, 2, 3, 4}
	h := sha256.Sum256(payload)
	signature, _ := privKey.Sign(rand.Reader, h[:], crypto.SHA256)

	ociSig, _ := static.NewSignature(payload, base64.StdEncoding.EncodeToString(signature), static.WithCertChain(pemLeaf, pemRoot))
	verified, err := VerifyImageSignature(context.TODO(), ociSig, v1.Hash{},
		&CheckOpts{
			RootCerts:  rootPool,
			IgnoreSCT:  true,
			Identities: []Identity{{Subject: "subject@mail.com", Issuer: "oidc-issuer"}}})
	if err == nil {
		t.Fatal("expected error while verifying signature")
	}
	if !strings.Contains(err.Error(), "certificate signed by unknown authority") {
		t.Fatal("expected error while verifying signature")
	}
	// TODO: Create fake bundle and test verification
	if verified == true {
		t.Fatalf("expected verified=false, got verified=true")
	}
}

func TestVerifyImageSignatureWithExistingSub(t *testing.T) {
	rootCert, rootKey, _ := test.GenerateRootCa()
	subCert, subKey, _ := test.GenerateSubordinateCa(rootCert, rootKey)
	leafCert, privKey, _ := test.GenerateLeafCert("subject@mail.com", "oidc-issuer", subCert, subKey)
	pemRoot := pem.EncodeToMemory(&pem.Block{Type: "CERTIFICATE", Bytes: rootCert.Raw})
	pemSub := pem.EncodeToMemory(&pem.Block{Type: "CERTIFICATE", Bytes: subCert.Raw})
	pemLeaf := pem.EncodeToMemory(&pem.Block{Type: "CERTIFICATE", Bytes: leafCert.Raw})

	otherSubCert, _, _ := test.GenerateSubordinateCa(rootCert, rootKey)

	rootPool := x509.NewCertPool()
	rootPool.AddCert(rootCert)
	subPool := x509.NewCertPool()
	// Load in different sub cert so the chain doesn't verify
	rootPool.AddCert(otherSubCert)

	payload := []byte{1, 2, 3, 4}
	h := sha256.Sum256(payload)
	signature, _ := privKey.Sign(rand.Reader, h[:], crypto.SHA256)

	ociSig, _ := static.NewSignature(payload,
		base64.StdEncoding.EncodeToString(signature),
		static.WithCertChain(pemLeaf, appendSlices([][]byte{pemSub, pemRoot})))
	verified, err := VerifyImageSignature(context.TODO(), ociSig, v1.Hash{},
		&CheckOpts{
			RootCerts:         rootPool,
			IntermediateCerts: subPool,
			IgnoreSCT:         true,
			Identities:        []Identity{{Subject: "subject@mail.com", Issuer: "oidc-issuer"}}})
	if err == nil {
		t.Fatal("expected error while verifying signature")
	}
	if !strings.Contains(err.Error(), "certificate signed by unknown authority") {
		t.Fatal("expected error while verifying signature")
	}
	// TODO: Create fake bundle and test verification
	if verified == true {
		t.Fatalf("expected verified=false, got verified=true")
	}
}

var (
	lea = models.LogEntryAnon{
		Attestation:    &models.LogEntryAnonAttestation{},
		Body:           base64.StdEncoding.EncodeToString([]byte("asdf")),
		IntegratedTime: new(int64),
		LogID:          new(string),
		LogIndex:       new(int64),
		Verification: &models.LogEntryAnonVerification{
			InclusionProof: &models.InclusionProof{
				RootHash: new(string),
				TreeSize: new(int64),
				LogIndex: new(int64),
			},
		},
	}
	data = models.LogEntry{
		uuid(lea): lea,
	}
)

// uuid generates the UUID for the given LogEntry.
// This is effectively a reimplementation of
// pkg/cosign/tlog.go -> verifyUUID / ComputeLeafHash, but separated
// to avoid a circular dependency.
// TODO?: Perhaps we should refactor the tlog libraries into a separate
// package?
func uuid(e models.LogEntryAnon) string {
	entryBytes, err := base64.StdEncoding.DecodeString(e.Body.(string))
	if err != nil {
		panic(err)
	}
	return hex.EncodeToString(rfc6962.DefaultHasher.HashLeaf(entryBytes))
}

// This test ensures that image signature validation fails properly if we are
// using a SigVerifier with Rekor.
// See https://github.com/sigstore/cosign/issues/1816 for more details.
func TestVerifyImageSignatureWithSigVerifierAndRekor(t *testing.T) {
	sv, privKey, err := signature.NewDefaultECDSASignerVerifier()
	if err != nil {
		t.Fatalf("error generating verifier: %v", err)
	}

	payload := []byte{1, 2, 3, 4}
	h := sha256.Sum256(payload)
	sig, _ := privKey.Sign(rand.Reader, h[:], crypto.SHA256)
	ociSig, _ := static.NewSignature(payload, base64.StdEncoding.EncodeToString(sig))

	// Add a fake rekor client - this makes it look like there's a matching
	// tlog entry for the signature during validation (even though it does not
	// match the underlying data / key)
	mClient := new(client.Rekor)
	mClient.Entries = &mock.EntriesClient{
		Entries: []*models.LogEntry{&data},
	}

	if _, err := VerifyImageSignature(context.TODO(), ociSig, v1.Hash{},
		&CheckOpts{
			SigVerifier: sv,
			RekorClient: mClient,
			Identities:  []Identity{{Subject: "subject@mail.com", Issuer: "oidc-issuer"}},
		}); err == nil || !strings.Contains(err.Error(), "verifying inclusion proof") {
		// TODO(wlynch): This is a weak test, since this is really failing because
		// there is no inclusion proof for the Rekor entry rather than failing to
		// validate the Rekor public key itself. At the very least this ensures
		// that we're hitting tlog validation during signature checking,
		// but we should look into improving this once there is an in-memory
		// Rekor client that is capable of performing inclusion proof validation
		// in unit tests.
		t.Fatalf("expected error while verifying signature, got %s", err)
	}
}

func TestValidateAndUnpackCertSuccess(t *testing.T) {
	subject := "email@email"
	oidcIssuer := "https://accounts.google.com"

	rootCert, rootKey, _ := test.GenerateRootCa()
	leafCert, _, _ := test.GenerateLeafCert(subject, oidcIssuer, rootCert, rootKey)

	rootPool := x509.NewCertPool()
	rootPool.AddCert(rootCert)

	co := &CheckOpts{
		RootCerts:  rootPool,
		IgnoreSCT:  true,
		Identities: []Identity{{Subject: subject, Issuer: oidcIssuer}},
	}

	_, err := ValidateAndUnpackCert(leafCert, co)
	if err != nil {
		t.Errorf("ValidateAndUnpackCert expected no error, got err = %v", err)
	}
	err = CheckCertificatePolicy(leafCert, co)
	if err != nil {
		t.Errorf("CheckCertificatePolicy expected no error, got err = %v", err)
	}
}

func TestValidateAndUnpackCertSuccessAllowAllValues(t *testing.T) {
	subject := "email@email"
	oidcIssuer := "https://accounts.google.com"

	rootCert, rootKey, _ := test.GenerateRootCa()
	leafCert, _, _ := test.GenerateLeafCert(subject, oidcIssuer, rootCert, rootKey)

	rootPool := x509.NewCertPool()
	rootPool.AddCert(rootCert)

	co := &CheckOpts{
		RootCerts:  rootPool,
		IgnoreSCT:  true,
		Identities: []Identity{{Subject: subject, Issuer: oidcIssuer}},
	}

	_, err := ValidateAndUnpackCert(leafCert, co)
	if err != nil {
		t.Errorf("ValidateAndUnpackCert expected no error, got err = %v", err)
	}
	err = CheckCertificatePolicy(leafCert, co)
	if err != nil {
		t.Errorf("CheckCertificatePolicy expected no error, got err = %v", err)
	}
}

func TestValidateAndUnpackCertWithoutRequiredSCT(t *testing.T) {
	subject := "email@email"
	oidcIssuer := "https://accounts.google.com"

	rootCert, rootKey, _ := test.GenerateRootCa()
	leafCert, _, _ := test.GenerateLeafCert(subject, oidcIssuer, rootCert, rootKey)

	rootPool := x509.NewCertPool()
	rootPool.AddCert(rootCert)

	co := &CheckOpts{
		RootCerts:  rootPool,
		Identities: []Identity{{Subject: subject, Issuer: oidcIssuer}},
		// explicitly set to false
		IgnoreSCT: false,
	}

	_, err := ValidateAndUnpackCert(leafCert, co)
	require.Contains(t, err.Error(), "certificate does not include required embedded SCT")
}

func TestValidateAndUnpackCertSuccessWithDnsSan(t *testing.T) {
	subject := "example.com"
	oidcIssuer := "https://accounts.google.com"

	rootCert, rootKey, _ := test.GenerateRootCa()
	leafCert, _, _ := test.GenerateLeafCertWithSubjectAlternateNames(
		[]string{subject}, /* dnsNames */
		nil,               /* emailAddresses */
		nil,               /* ipAddresses */
		nil,               /* uris */
		oidcIssuer,        /* oidcIssuer */
		rootCert,
		rootKey)

	rootPool := x509.NewCertPool()
	rootPool.AddCert(rootCert)

	co := &CheckOpts{
		RootCerts:  rootPool,
		Identities: []Identity{{Subject: subject, Issuer: oidcIssuer}},
		IgnoreSCT:  true,
	}

	_, err := ValidateAndUnpackCert(leafCert, co)
	if err != nil {
		t.Errorf("ValidateAndUnpackCert expected no error, got err = %v", err)
	}
	err = CheckCertificatePolicy(leafCert, co)
	if err != nil {
		t.Errorf("CheckCertificatePolicy expected no error, got err = %v", err)
	}
}

func TestValidateAndUnpackCertSuccessWithEmailSan(t *testing.T) {
	subject := "email@email"
	oidcIssuer := "https://accounts.google.com"

	rootCert, rootKey, _ := test.GenerateRootCa()
	leafCert, _, _ := test.GenerateLeafCertWithSubjectAlternateNames(
		nil,               /* dnsNames */
		[]string{subject}, /* emailAddresses */
		nil,               /* ipAddresses */
		nil,               /* uris */
		oidcIssuer,        /* oidcIssuer */
		rootCert,
		rootKey)

	rootPool := x509.NewCertPool()
	rootPool.AddCert(rootCert)

	co := &CheckOpts{
		RootCerts:  rootPool,
		Identities: []Identity{{Subject: subject, Issuer: oidcIssuer}},
		IgnoreSCT:  true,
	}

	_, err := ValidateAndUnpackCert(leafCert, co)
	if err != nil {
		t.Errorf("ValidateAndUnpackCert expected no error, got err = %v", err)
	}
	err = CheckCertificatePolicy(leafCert, co)
	if err != nil {
		t.Errorf("CheckCertificatePolicy expected no error, got err = %v", err)
	}
}

func TestValidateAndUnpackCertSuccessWithIpAddressSan(t *testing.T) {
	subject := "127.0.0.1"
	oidcIssuer := "https://accounts.google.com"

	rootCert, rootKey, _ := test.GenerateRootCa()
	leafCert, _, _ := test.GenerateLeafCertWithSubjectAlternateNames(
		nil,                            /* dnsNames */
		nil,                            /* emailAddresses */
		[]net.IP{net.ParseIP(subject)}, /* ipAddresses */
		nil,                            /* uris */
		oidcIssuer,                     /* oidcIssuer */
		rootCert,
		rootKey)

	rootPool := x509.NewCertPool()
	rootPool.AddCert(rootCert)

	co := &CheckOpts{
		RootCerts:  rootPool,
		Identities: []Identity{{Subject: subject, Issuer: oidcIssuer}},
		IgnoreSCT:  true,
	}

	_, err := ValidateAndUnpackCert(leafCert, co)
	if err != nil {
		t.Errorf("ValidateAndUnpackCert expected no error, got err = %v", err)
	}
	err = CheckCertificatePolicy(leafCert, co)
	if err != nil {
		t.Errorf("CheckCertificatePolicy expected no error, got err = %v", err)
	}
}

func TestValidateAndUnpackCertSuccessWithUriSan(t *testing.T) {
	subject, _ := url.Parse("scheme://userinfo@host")
	oidcIssuer := "https://accounts.google.com"

	rootCert, rootKey, _ := test.GenerateRootCa()
	leafCert, _, _ := test.GenerateLeafCertWithSubjectAlternateNames(
		nil,                 /* dnsNames */
		nil,                 /* emailAddresses */
		nil,                 /* ipAddresses */
		[]*url.URL{subject}, /* uris */
		oidcIssuer,          /* oidcIssuer */
		rootCert,
		rootKey)

	rootPool := x509.NewCertPool()
	rootPool.AddCert(rootCert)

	co := &CheckOpts{
		RootCerts:  rootPool,
		Identities: []Identity{{Subject: "scheme://userinfo@host", Issuer: oidcIssuer}},
		IgnoreSCT:  true,
	}

	_, err := ValidateAndUnpackCert(leafCert, co)
	if err != nil {
		t.Errorf("ValidateAndUnpackCert expected no error, got err = %v", err)
	}
	err = CheckCertificatePolicy(leafCert, co)
	if err != nil {
		t.Errorf("CheckCertificatePolicy expected no error, got err = %v", err)
	}
}

func TestValidateAndUnpackCertSuccessWithOtherNameSan(t *testing.T) {
	// generate with OtherName, which will override other SANs
	subject := "subject-othername"
	ext, err := MarshalOtherNameSAN(subject, true)
	if err != nil {
		t.Fatalf("error marshalling SANs: %v", err)
	}
	exts := []pkix.Extension{*ext}

	oidcIssuer := "https://accounts.google.com"

	rootCert, rootKey, _ := test.GenerateRootCa()
	leafCert, _, _ := test.GenerateLeafCert("unused", oidcIssuer, rootCert, rootKey, exts...)

	rootPool := x509.NewCertPool()
	rootPool.AddCert(rootCert)

	co := &CheckOpts{
<<<<<<< HEAD
		RootCerts:  rootPool,
		Identities: []Identity{{Subject: subject, Issuer: oidcIssuer}},
		IgnoreSCT:  true,
=======
		RootCerts:      rootPool,
		CertIdentity:   subject,
		CertOidcIssuer: oidcIssuer,
		IgnoreSCT:      true,
>>>>>>> 35595e8a
	}

	_, err = ValidateAndUnpackCert(leafCert, co)
	if err != nil {
		t.Errorf("ValidateAndUnpackCert expected no error, got err = %v", err)
	}
	err = CheckCertificatePolicy(leafCert, co)
	if err != nil {
		t.Errorf("CheckCertificatePolicy expected no error, got err = %v", err)
	}
}

func TestValidateAndUnpackCertInvalidRoot(t *testing.T) {
	subject := "email@email"
	oidcIssuer := "https://accounts.google.com"

	rootCert, rootKey, _ := test.GenerateRootCa()
	leafCert, _, _ := test.GenerateLeafCert(subject, oidcIssuer, rootCert, rootKey)

	otherRoot, _, _ := test.GenerateRootCa()

	rootPool := x509.NewCertPool()
	rootPool.AddCert(otherRoot)

	co := &CheckOpts{
		RootCerts:  rootPool,
		Identities: []Identity{{Subject: subject, Issuer: oidcIssuer}},
		IgnoreSCT:  true,
	}

	_, err := ValidateAndUnpackCert(leafCert, co)
	require.Contains(t, err.Error(), "certificate signed by unknown authority")
}

func TestValidateAndUnpackCertInvalidOidcIssuer(t *testing.T) {
	subject := "email@email"
	oidcIssuer := "https://accounts.google.com"

	rootCert, rootKey, _ := test.GenerateRootCa()
	leafCert, _, _ := test.GenerateLeafCert(subject, oidcIssuer, rootCert, rootKey)

	rootPool := x509.NewCertPool()
	rootPool.AddCert(rootCert)

	co := &CheckOpts{
		RootCerts:  rootPool,
		Identities: []Identity{{Subject: subject, Issuer: "other"}},
		IgnoreSCT:  true,
	}

	_, err := ValidateAndUnpackCert(leafCert, co)
	require.Contains(t, err.Error(), "none of the expected identities matched what was in the certificate")
	err = CheckCertificatePolicy(leafCert, co)
	require.Contains(t, err.Error(), "none of the expected identities matched what was in the certificate")
}

func TestValidateAndUnpackCertInvalidEmail(t *testing.T) {
	subject := "email@email"
	oidcIssuer := "https://accounts.google.com"

	rootCert, rootKey, _ := test.GenerateRootCa()
	leafCert, _, _ := test.GenerateLeafCert(subject, oidcIssuer, rootCert, rootKey)

	rootPool := x509.NewCertPool()
	rootPool.AddCert(rootCert)

	co := &CheckOpts{
		RootCerts:  rootPool,
		Identities: []Identity{{Subject: "other", Issuer: oidcIssuer}},
		IgnoreSCT:  true,
	}

	_, err := ValidateAndUnpackCert(leafCert, co)
	require.Contains(t, err.Error(), "none of the expected identities matched what was in the certificate")
	err = CheckCertificatePolicy(leafCert, co)
	require.Contains(t, err.Error(), "none of the expected identities matched what was in the certificate")
}

func TestValidateAndUnpackCertInvalidGithubWorkflowTrigger(t *testing.T) {
	subject := "email@email"
	oidcIssuer := "https://accounts.google.com"
	githubWorkFlowTrigger := "myTrigger"

	rootCert, rootKey, _ := test.GenerateRootCa()
	leafCert, _, _ := test.GenerateLeafCertWithGitHubOIDs(subject, oidcIssuer, githubWorkFlowTrigger, "", "", "", "", rootCert, rootKey)

	rootPool := x509.NewCertPool()
	rootPool.AddCert(rootCert)

	co := &CheckOpts{
		RootCerts:                 rootPool,
		Identities:                []Identity{{Subject: subject, Issuer: oidcIssuer}},
		CertGithubWorkflowTrigger: "otherTrigger",
		IgnoreSCT:                 true,
	}

	_, err := ValidateAndUnpackCert(leafCert, co)
	require.Contains(t, err.Error(), "expected GitHub Workflow Trigger not found in certificate")
	err = CheckCertificatePolicy(leafCert, co)
	require.Contains(t, err.Error(), "expected GitHub Workflow Trigger not found in certificate")
}

func TestValidateAndUnpackCertInvalidGithubWorkflowSHA(t *testing.T) {
	subject := "email@email"
	oidcIssuer := "https://accounts.google.com"
	githubWorkFlowSha := "mySHA"

	rootCert, rootKey, _ := test.GenerateRootCa()
	leafCert, _, _ := test.GenerateLeafCertWithGitHubOIDs(subject, oidcIssuer, "", githubWorkFlowSha, "", "", "", rootCert, rootKey)

	rootPool := x509.NewCertPool()
	rootPool.AddCert(rootCert)

	co := &CheckOpts{
		RootCerts:             rootPool,
		Identities:            []Identity{{Subject: subject, Issuer: oidcIssuer}},
		CertGithubWorkflowSha: "otherSHA",
		IgnoreSCT:             true,
	}

	_, err := ValidateAndUnpackCert(leafCert, co)
	require.Contains(t, err.Error(), "expected GitHub Workflow SHA not found in certificate")
	err = CheckCertificatePolicy(leafCert, co)
	require.Contains(t, err.Error(), "expected GitHub Workflow SHA not found in certificate")
}

func TestValidateAndUnpackCertInvalidGithubWorkflowName(t *testing.T) {
	subject := "email@email"
	oidcIssuer := "https://accounts.google.com"
	githubWorkFlowName := "myName"

	rootCert, rootKey, _ := test.GenerateRootCa()
	leafCert, _, _ := test.GenerateLeafCertWithGitHubOIDs(subject, oidcIssuer, "", "", githubWorkFlowName, "", "", rootCert, rootKey)

	rootPool := x509.NewCertPool()
	rootPool.AddCert(rootCert)

	co := &CheckOpts{
		RootCerts:              rootPool,
		Identities:             []Identity{{Subject: subject, Issuer: oidcIssuer}},
		CertGithubWorkflowName: "otherName",
		IgnoreSCT:              true,
	}

	_, err := ValidateAndUnpackCert(leafCert, co)
	require.Contains(t, err.Error(), "expected GitHub Workflow Name not found in certificate")
	err = CheckCertificatePolicy(leafCert, co)
	require.Contains(t, err.Error(), "expected GitHub Workflow Name not found in certificate")
}

func TestValidateAndUnpackCertInvalidGithubWorkflowRepository(t *testing.T) {
	subject := "email@email"
	oidcIssuer := "https://accounts.google.com"
	githubWorkFlowRepository := "myRepository"

	rootCert, rootKey, _ := test.GenerateRootCa()
	leafCert, _, _ := test.GenerateLeafCertWithGitHubOIDs(subject, oidcIssuer, "", "", "", githubWorkFlowRepository, "", rootCert, rootKey)

	rootPool := x509.NewCertPool()
	rootPool.AddCert(rootCert)

	co := &CheckOpts{
		RootCerts:                    rootPool,
		Identities:                   []Identity{{Subject: subject, Issuer: oidcIssuer}},
		CertGithubWorkflowRepository: "otherRepository",
		IgnoreSCT:                    true,
	}

	_, err := ValidateAndUnpackCert(leafCert, co)
	require.Contains(t, err.Error(), "expected GitHub Workflow Repository not found in certificate")
	err = CheckCertificatePolicy(leafCert, co)
	require.Contains(t, err.Error(), "expected GitHub Workflow Repository not found in certificate")
}

func TestValidateAndUnpackCertInvalidGithubWorkflowRef(t *testing.T) {
	subject := "email@email"
	oidcIssuer := "https://accounts.google.com"
	githubWorkFlowRef := "myRef"

	rootCert, rootKey, _ := test.GenerateRootCa()
	leafCert, _, _ := test.GenerateLeafCertWithGitHubOIDs(subject, oidcIssuer, "", "", "", "", githubWorkFlowRef, rootCert, rootKey)

	rootPool := x509.NewCertPool()
	rootPool.AddCert(rootCert)

	co := &CheckOpts{
		RootCerts:             rootPool,
		Identities:            []Identity{{Subject: subject, Issuer: oidcIssuer}},
		CertGithubWorkflowRef: "otherRef",
		IgnoreSCT:             true,
	}

	_, err := ValidateAndUnpackCert(leafCert, co)
	require.Contains(t, err.Error(), "expected GitHub Workflow Ref not found in certificate")
	err = CheckCertificatePolicy(leafCert, co)
	require.Contains(t, err.Error(), "expected GitHub Workflow Ref not found in certificate")
}

func TestValidateAndUnpackCertWithChainSuccess(t *testing.T) {
	subject := "email@email"
	oidcIssuer := "https://accounts.google.com"

	rootCert, rootKey, _ := test.GenerateRootCa()
	subCert, subKey, _ := test.GenerateSubordinateCa(rootCert, rootKey)
	leafCert, _, _ := test.GenerateLeafCert(subject, oidcIssuer, subCert, subKey)

	co := &CheckOpts{
		Identities: []Identity{{Subject: subject, Issuer: oidcIssuer}},
		IgnoreSCT:  true,
	}

	_, err := ValidateAndUnpackCertWithChain(leafCert, []*x509.Certificate{subCert, leafCert}, co)
	if err != nil {
		t.Errorf("ValidateAndUnpackCert expected no error, got err = %v", err)
	}
}

func TestValidateAndUnpackCertWithChainSuccessWithRoot(t *testing.T) {
	subject := "email@email"
	oidcIssuer := "https://accounts.google.com"

	rootCert, rootKey, _ := test.GenerateRootCa()
	leafCert, _, _ := test.GenerateLeafCert(subject, oidcIssuer, rootCert, rootKey)

	co := &CheckOpts{
		Identities: []Identity{{Subject: subject, Issuer: oidcIssuer}},
		IgnoreSCT:  true,
	}

	_, err := ValidateAndUnpackCertWithChain(leafCert, []*x509.Certificate{rootCert}, co)
	if err != nil {
		t.Errorf("ValidateAndUnpackCert expected no error, got err = %v", err)
	}
}

func TestValidateAndUnpackCertWithChainFailsWithoutChain(t *testing.T) {
	subject := "email@email"
	oidcIssuer := "https://accounts.google.com"

	rootCert, rootKey, _ := test.GenerateRootCa()
	leafCert, _, _ := test.GenerateLeafCert(subject, oidcIssuer, rootCert, rootKey)

	co := &CheckOpts{
		Identities: []Identity{{Subject: subject, Issuer: oidcIssuer}},
		IgnoreSCT:  true,
	}

	_, err := ValidateAndUnpackCertWithChain(leafCert, []*x509.Certificate{}, co)
	if err == nil || err.Error() != "no chain provided to validate certificate" {
		t.Errorf("expected error without chain, got %v", err)
	}
}

func TestValidateAndUnpackCertWithChainFailsWithInvalidChain(t *testing.T) {
	subject := "email@email"
	oidcIssuer := "https://accounts.google.com"

	rootCert, rootKey, _ := test.GenerateRootCa()
	leafCert, _, _ := test.GenerateLeafCert(subject, oidcIssuer, rootCert, rootKey)
	rootCertOther, _, _ := test.GenerateRootCa()

	co := &CheckOpts{
		Identities: []Identity{{Subject: subject, Issuer: oidcIssuer}},
		IgnoreSCT:  true,
	}

	_, err := ValidateAndUnpackCertWithChain(leafCert, []*x509.Certificate{rootCertOther}, co)
	if err == nil || !strings.Contains(err.Error(), "certificate signed by unknown authority") {
		t.Errorf("expected error without valid chain, got %v", err)
	}
}

func TestValidateAndUnpackCertWithIdentities(t *testing.T) {
	u, err := url.Parse("http://url.example.com")
	if err != nil {
		t.Fatal("failed to parse url", err)
	}
	emailSubject := "email@example.com"
	dnsSubjects := []string{"dnssubject.example.com"}
	ipSubjects := []net.IP{net.ParseIP("1.2.3.4")}
	uriSubjects := []*url.URL{u}
	otherName := "email!example.com"
	oidcIssuer := "https://accounts.google.com"

	tests := []struct {
		identities       []Identity
		wantErrSubstring string
		dnsNames         []string
		emailAddresses   []string
		ipAddresses      []net.IP
		uris             []*url.URL
		otherName        string
	}{
		{identities: nil /* No matches required, checks out */},
		{identities: []Identity{ // Strict match on both
			{Subject: emailSubject, Issuer: oidcIssuer}},
			emailAddresses: []string{emailSubject}},
		{identities: []Identity{ // just issuer
			{Issuer: oidcIssuer}},
			emailAddresses: []string{emailSubject}},
		{identities: []Identity{ // just subject
			{Subject: emailSubject}},
			emailAddresses: []string{emailSubject}},
		{identities: []Identity{ // mis-match
			{Subject: "wrongsubject", Issuer: oidcIssuer},
			{Subject: emailSubject, Issuer: "wrongissuer"}},
			emailAddresses:   []string{emailSubject},
			wantErrSubstring: "none of the expected identities matched"},
		{identities: []Identity{ // one good identity, other does not match
			{Subject: "wrongsubject", Issuer: "wrongissuer"},
			{Subject: emailSubject, Issuer: oidcIssuer}},
			emailAddresses: []string{emailSubject}},
		{identities: []Identity{ // illegal regex for subject
			{SubjectRegExp: "****", Issuer: oidcIssuer}},
			emailAddresses:   []string{emailSubject},
			wantErrSubstring: "malformed subject in identity"},
		{identities: []Identity{ // illegal regex for issuer
			{Subject: emailSubject, IssuerRegExp: "****"}},
			wantErrSubstring: "malformed issuer in identity"},
		{identities: []Identity{ // regex matches
			{SubjectRegExp: ".*example.com", IssuerRegExp: ".*accounts.google.*"}},
			emailAddresses:   []string{emailSubject},
			wantErrSubstring: ""},
		{identities: []Identity{ // regex matches dnsNames
			{SubjectRegExp: ".*ubject.example.com", IssuerRegExp: ".*accounts.google.*"}},
			dnsNames:         dnsSubjects,
			wantErrSubstring: ""},
		{identities: []Identity{ // regex matches ip
			{SubjectRegExp: "1.2.3.*", IssuerRegExp: ".*accounts.google.*"}},
			ipAddresses:      ipSubjects,
			wantErrSubstring: ""},
		{identities: []Identity{ // regex matches urls
			{SubjectRegExp: ".*url.examp.*", IssuerRegExp: ".*accounts.google.*"}},
			uris:             uriSubjects,
			wantErrSubstring: ""},
		{identities: []Identity{ // regex matches otherName
			{SubjectRegExp: ".*example.com", IssuerRegExp: ".*accounts.google.*"}},
			otherName:        otherName,
			wantErrSubstring: ""},
	}
	for _, tc := range tests {
		rootCert, rootKey, _ := test.GenerateRootCa()
		var leafCert *x509.Certificate
		if len(tc.otherName) == 0 {
			leafCert, _, _ = test.GenerateLeafCertWithSubjectAlternateNames(tc.dnsNames, tc.emailAddresses, tc.ipAddresses, tc.uris, oidcIssuer, rootCert, rootKey)
		} else {
			// generate with OtherName, which will override other SANs
			ext, err := MarshalOtherNameSAN(tc.otherName, true)
			if err != nil {
				t.Fatalf("error marshalling SANs: %v", err)
			}
			exts := []pkix.Extension{*ext}
			leafCert, _, _ = test.GenerateLeafCert("unused", oidcIssuer, rootCert, rootKey, exts...)
		}

		rootPool := x509.NewCertPool()
		rootPool.AddCert(rootCert)

		co := &CheckOpts{
			RootCerts:  rootPool,
			Identities: tc.identities,
			IgnoreSCT:  true,
		}

		_, err := ValidateAndUnpackCert(leafCert, co)
		if err == nil && tc.wantErrSubstring != "" {
			t.Errorf("Expected error %s got none", tc.wantErrSubstring)
		} else if err != nil {
			if tc.wantErrSubstring == "" {
				t.Errorf("Did not expect an error, got err = %v", err)
			} else if !strings.Contains(err.Error(), tc.wantErrSubstring) {
				t.Errorf("Did not get the expected error %s, got err = %v", tc.wantErrSubstring, err)
			}
		}
		// Test CheckCertificatePolicy
		err = CheckCertificatePolicy(leafCert, co)
		if err == nil && tc.wantErrSubstring != "" {
			t.Errorf("Expected error %s got none", tc.wantErrSubstring)
		} else if err != nil {
			if tc.wantErrSubstring == "" {
				t.Errorf("Did not expect an error, got err = %v", err)
			} else if !strings.Contains(err.Error(), tc.wantErrSubstring) {
				t.Errorf("Did not get the expected error %s, got err = %v", tc.wantErrSubstring, err)
			}
		}
	}
}
func TestCompareSigs(t *testing.T) {
	// TODO(nsmith5): Add test cases for invalid signature, missing signature etc
	tests := []struct {
		description string
		b64sig      string
		bundleBody  string
		shouldErr   bool
	}{
		{
			description: "sigs match",
			b64sig:      "MEQCIDO3XHbLovPWK+bk8ItCig2cwlr/8MXbLvz3UFzxMGIMAiA1lqdM9IqqUvCUqzOjufTq3sKU3qSn7R5tPqPz0ddNwQ==",
			bundleBody:  `eyJhcGlWZXJzaW9uIjoiMC4wLjEiLCJraW5kIjoiaGFzaGVkcmVrb3JkIiwic3BlYyI6eyJkYXRhIjp7Imhhc2giOnsiYWxnb3JpdGhtIjoic2hhMjU2IiwidmFsdWUiOiIzODE1MmQxZGQzMjZhZjQwNWY4OTlkYmNjMmNlMzUwYjVmMTZkNDVkZjdmMjNjNDg4ZjQ4NTBhZmExY2Q4NmQxIn19LCJzaWduYXR1cmUiOnsiY29udGVudCI6Ik1FUUNJRE8zWEhiTG92UFdLK2JrOEl0Q2lnMmN3bHIvOE1YYkx2ejNVRnp4TUdJTUFpQTFscWRNOUlxcVV2Q1Vxek9qdWZUcTNzS1UzcVNuN1I1dFBxUHowZGROd1E9PSIsInB1YmxpY0tleSI6eyJjb250ZW50IjoiTFMwdExTMUNSVWRKVGlCUVZVSk1TVU1nUzBWWkxTMHRMUzBLVFVacmQwVjNXVWhMYjFwSmVtb3dRMEZSV1VsTGIxcEplbW93UkVGUlkwUlJaMEZGVUN0RVIyb3ZXWFV4VG5vd01XVjVSV2hVZDNRMlQya3hXV3BGWXdwSloxRldjRlZTTjB0bUwwSm1hVk16Y1ZReFVHd3dkbGh3ZUZwNVMyWkpSMHMyZWxoQ04ybE5aV3RFVTA1M1dHWldPSEpKYUdaMmRrOW5QVDBLTFMwdExTMUZUa1FnVUZWQ1RFbERJRXRGV1MwdExTMHRDZz09In19fX0=`,
		},
		{
			description: "sigs don't match",
			b64sig:      "bm9wZQo=",
			bundleBody:  `eyJhcGlWZXJzaW9uIjoiMC4wLjEiLCJraW5kIjoiaGFzaGVkcmVrb3JkIiwic3BlYyI6eyJkYXRhIjp7Imhhc2giOnsiYWxnb3JpdGhtIjoic2hhMjU2IiwidmFsdWUiOiIzODE1MmQxZGQzMjZhZjQwNWY4OTlkYmNjMmNlMzUwYjVmMTZkNDVkZjdmMjNjNDg4ZjQ4NTBhZmExY2Q4NmQxIn19LCJzaWduYXR1cmUiOnsiY29udGVudCI6Ik1FUUNJRE8zWEhiTG92UFdLK2JrOEl0Q2lnMmN3bHIvOE1YYkx2ejNVRnp4TUdJTUFpQTFscWRNOUlxcVV2Q1Vxek9qdWZUcTNzS1UzcVNuN1I1dFBxUHowZGROd1E9PSIsInB1YmxpY0tleSI6eyJjb250ZW50IjoiTFMwdExTMUNSVWRKVGlCUVZVSk1TVU1nUzBWWkxTMHRMUzBLVFVacmQwVjNXVWhMYjFwSmVtb3dRMEZSV1VsTGIxcEplbW93UkVGUlkwUlJaMEZGVUN0RVIyb3ZXWFV4VG5vd01XVjVSV2hVZDNRMlQya3hXV3BGWXdwSloxRldjRlZTTjB0bUwwSm1hVk16Y1ZReFVHd3dkbGh3ZUZwNVMyWkpSMHMyZWxoQ04ybE5aV3RFVTA1M1dHWldPSEpKYUdaMmRrOW5QVDBLTFMwdExTMUZUa1FnVUZWQ1RFbERJRXRGV1MwdExTMHRDZz09In19fX0=`,
			shouldErr:   true,
		},
	}
	for _, test := range tests {
		t.Run(test.description, func(t *testing.T) {
			sig, err := static.NewSignature([]byte("payload"), test.b64sig)
			if err != nil {
				t.Fatalf("failed to create static signature: %v", err)
			}
			err = compareSigs(test.bundleBody, sig)
			if err == nil && test.shouldErr {
				t.Fatal("test should have errored")
			}
			if err != nil && !test.shouldErr {
				t.Fatal(err)
			}
		})
	}
}

func TestTrustedCertSuccess(t *testing.T) {
	rootCert, rootKey, _ := test.GenerateRootCa()
	subCert, subKey, _ := test.GenerateSubordinateCa(rootCert, rootKey)
	leafCert, _, _ := test.GenerateLeafCert("subject@mail.com", "oidc-issuer", subCert, subKey)

	rootPool := x509.NewCertPool()
	rootPool.AddCert(rootCert)
	subPool := x509.NewCertPool()
	subPool.AddCert(subCert)

	chains, err := TrustedCert(leafCert, rootPool, subPool)
	if err != nil {
		t.Fatalf("expected no error verifying certificate, got %v", err)
	}
	if len(chains) != 1 {
		t.Fatalf("unexpected number of chains found, expected 1, got %v", len(chains))
	}
	if len(chains[0]) != 3 {
		t.Fatalf("unexpected number of certs in chain, expected 3, got %v", len(chains[0]))
	}
}

func TestTrustedCertSuccessNoIntermediates(t *testing.T) {
	rootCert, rootKey, _ := test.GenerateRootCa()
	leafCert, _, _ := test.GenerateLeafCert("subject@mail.com", "oidc-issuer", rootCert, rootKey)

	rootPool := x509.NewCertPool()
	rootPool.AddCert(rootCert)

	_, err := TrustedCert(leafCert, rootPool, nil)
	if err != nil {
		t.Fatalf("expected no error verifying certificate, got %v", err)
	}
}

// Tests that verification succeeds if both a root and subordinate pool are
// present, but a chain is built with only the leaf and root certificates.
func TestTrustedCertSuccessChainFromRoot(t *testing.T) {
	rootCert, rootKey, _ := test.GenerateRootCa()
	leafCert, _, _ := test.GenerateLeafCert("subject@mail.com", "oidc-issuer", rootCert, rootKey)
	subCert, _, _ := test.GenerateSubordinateCa(rootCert, rootKey)

	rootPool := x509.NewCertPool()
	rootPool.AddCert(rootCert)
	subPool := x509.NewCertPool()
	subPool.AddCert(subCert)

	_, err := TrustedCert(leafCert, rootPool, subPool)
	if err != nil {
		t.Fatalf("expected no error verifying certificate, got %v", err)
	}
}

func Test_getSubjectAltnernativeNames(t *testing.T) {
	rootCert, rootKey, _ := test.GenerateRootCa()
	subCert, subKey, _ := test.GenerateSubordinateCa(rootCert, rootKey)

	// generate with OtherName, which will override other SANs
	ext, err := MarshalOtherNameSAN("subject-othername", true)
	if err != nil {
		t.Fatalf("error marshalling SANs: %v", err)
	}
	exts := []pkix.Extension{*ext}
	leafCert, _, _ := test.GenerateLeafCert("unused@mail.com", "oidc-issuer", subCert, subKey, exts...)

	sans := getSubjectAlternateNames(leafCert)
	if len(sans) != 1 {
		t.Fatalf("expected 1 SAN field, got %d", len(sans))
	}
	if sans[0] != "subject-othername" {
		t.Fatalf("unexpected OtherName SAN value")
	}

	// generate with all other SANs
	leafCert, _, _ = test.GenerateLeafCertWithSubjectAlternateNames([]string{"subject-dns"}, []string{"subject-email"}, []net.IP{{1, 2, 3, 4}}, []*url.URL{{Path: "testURL"}}, "oidc-issuer", subCert, subKey)
	sans = getSubjectAlternateNames(leafCert)
	if len(sans) != 4 {
		t.Fatalf("expected 1 SAN field, got %d", len(sans))
	}
	if sans[0] != "subject-dns" {
		t.Fatalf("unexpected DNS SAN value")
	}
	if sans[1] != "subject-email" {
		t.Fatalf("unexpected email SAN value")
	}
	if sans[2] != "1.2.3.4" {
		t.Fatalf("unexpected IP SAN value")
	}
	if sans[3] != "testURL" {
		t.Fatalf("unexpected URL SAN value")
	}
}<|MERGE_RESOLUTION|>--- conflicted
+++ resolved
@@ -669,16 +669,9 @@
 	rootPool.AddCert(rootCert)
 
 	co := &CheckOpts{
-<<<<<<< HEAD
 		RootCerts:  rootPool,
 		Identities: []Identity{{Subject: subject, Issuer: oidcIssuer}},
 		IgnoreSCT:  true,
-=======
-		RootCerts:      rootPool,
-		CertIdentity:   subject,
-		CertOidcIssuer: oidcIssuer,
-		IgnoreSCT:      true,
->>>>>>> 35595e8a
 	}
 
 	_, err = ValidateAndUnpackCert(leafCert, co)
