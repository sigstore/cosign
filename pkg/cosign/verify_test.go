// Copyright 2021 The Sigstore Authors.
//
// Licensed under the Apache License, Version 2.0 (the "License");
// you may not use this file except in compliance with the License.
// You may obtain a copy of the License at
//
//     http://www.apache.org/licenses/LICENSE-2.0
//
// Unless required by applicable law or agreed to in writing, software
// distributed under the License is distributed on an "AS IS" BASIS,
// WITHOUT WARRANTIES OR CONDITIONS OF ANY KIND, either express or implied.
// See the License for the specific language governing permissions and
// limitations under the License.

package cosign

import (
	"bytes"
	"context"
	"crypto"
	"crypto/elliptic"
	"crypto/rand"
	"crypto/sha256"
	"crypto/x509"
	"crypto/x509/pkix"
	"encoding/base64"
	"encoding/hex"
	"encoding/json"
	"encoding/pem"
	"errors"
	"io"
	"net"
	"net/url"
	"strings"
	"testing"
	"time"

	"github.com/cyberphone/json-canonicalization/go/src/webpki.org/jsoncanonicalizer"
	"github.com/go-openapi/strfmt"
	v1 "github.com/google/go-containerregistry/pkg/v1"
	"github.com/in-toto/in-toto-golang/in_toto"
	"github.com/secure-systems-lab/go-securesystemslib/dsse"
	"github.com/sigstore/cosign/internal/pkg/cosign/rekor/mock"
	"github.com/sigstore/cosign/pkg/cosign/bundle"
	"github.com/sigstore/cosign/pkg/oci/static"
	"github.com/sigstore/cosign/pkg/types"
	"github.com/sigstore/cosign/test"
	"github.com/sigstore/rekor/pkg/generated/client"
	"github.com/sigstore/rekor/pkg/generated/models"
	rtypes "github.com/sigstore/rekor/pkg/types"
	"github.com/sigstore/sigstore/pkg/signature"
	"github.com/sigstore/sigstore/pkg/signature/options"
	"github.com/stretchr/testify/require"
	"github.com/transparency-dev/merkle/rfc6962"
)

type mockVerifier struct {
	shouldErr bool
}

func (m *mockVerifier) PublicKey(opts ...signature.PublicKeyOption) (crypto.PublicKey, error) {
	return nil, nil
}

func (m *mockVerifier) VerifySignature(signature, message io.Reader, opts ...signature.VerifyOption) error {
	if m.shouldErr {
		return errors.New("failure")
	}
	return nil
}

var _ signature.Verifier = (*mockVerifier)(nil)

type mockAttestation struct {
	payload interface{}
}

var _ payloader = (*mockAttestation)(nil)

func (m *mockAttestation) Annotations() (map[string]string, error) {
	return nil, nil
}

func (m *mockAttestation) Payload() ([]byte, error) {
	return json.Marshal(m.payload)
}

func appendSlices(slices [][]byte) []byte {
	var tmp []byte
	for _, s := range slices {
		tmp = append(tmp, s...)
	}
	return tmp
}

func Test_verifyOCIAttestation(t *testing.T) {
	stmt, err := json.Marshal(in_toto.ProvenanceStatement{})
	if err != nil {
		t.Fatal(err)
	}
	valid := map[string]interface{}{
		"payloadType": types.IntotoPayloadType,
		"payload":     stmt,
		"signatures":  []dsse.Signature{{Sig: base64.StdEncoding.EncodeToString([]byte("foobar"))}},
	}
	// Should Verify
	if err := verifyOCIAttestation(context.TODO(), &mockVerifier{}, &mockAttestation{payload: valid}); err != nil {
		t.Errorf("verifyOCIAttestation() error = %v", err)
	}

	invalid := map[string]interface{}{
		"payloadType": "not valid type",
		"payload":     stmt,
		"signatures":  []dsse.Signature{{Sig: base64.StdEncoding.EncodeToString([]byte("foobar"))}},
	}

	// Should Not Verify
	if err := verifyOCIAttestation(context.TODO(), &mockVerifier{}, &mockAttestation{payload: invalid}); err == nil {
		t.Error("verifyOCIAttestation() expected invalid payload type error, got nil")
	}

	if err := verifyOCIAttestation(context.TODO(), &mockVerifier{shouldErr: true}, &mockAttestation{payload: valid}); err == nil {
		t.Error("verifyOCIAttestation() expected invalid payload type error, got nil")
	}
}

func TestVerifyImageSignature(t *testing.T) {
	rootCert, rootKey, _ := test.GenerateRootCa()
	subCert, subKey, _ := test.GenerateSubordinateCa(rootCert, rootKey)
	leafCert, privKey, _ := test.GenerateLeafCert("subject@mail.com", "oidc-issuer", subCert, subKey)
	pemRoot := pem.EncodeToMemory(&pem.Block{Type: "CERTIFICATE", Bytes: rootCert.Raw})
	pemSub := pem.EncodeToMemory(&pem.Block{Type: "CERTIFICATE", Bytes: subCert.Raw})
	pemLeaf := pem.EncodeToMemory(&pem.Block{Type: "CERTIFICATE", Bytes: leafCert.Raw})

	rootPool := x509.NewCertPool()
	rootPool.AddCert(rootCert)

	payload := []byte{1, 2, 3, 4}
	h := sha256.Sum256(payload)
	signature, _ := privKey.Sign(rand.Reader, h[:], crypto.SHA256)

	ociSig, _ := static.NewSignature(payload,
		base64.StdEncoding.EncodeToString(signature),
		static.WithCertChain(pemLeaf, appendSlices([][]byte{pemSub, pemRoot})))
<<<<<<< HEAD
	verified, err := VerifyImageSignature(context.TODO(), ociSig, v1.Hash{},
		&CheckOpts{
			RootCerts:  rootPool,
			Identities: []Identity{{Subject: "subject@mail.com", Issuer: "oidc-issuer"}}})
=======
	verified, err := VerifyImageSignature(context.TODO(), ociSig, v1.Hash{}, &CheckOpts{RootCerts: rootPool, IgnoreSCT: true})
>>>>>>> 1c04ce62
	if err != nil {
		t.Fatalf("unexpected error while verifying signature, expected no error, got %v", err)
	}
	// TODO: Create fake bundle and test verification
	if verified == true {
		t.Fatalf("expected verified=false, got verified=true")
	}
}

func TestVerifyImageSignatureMultipleSubs(t *testing.T) {
	rootCert, rootKey, _ := test.GenerateRootCa()
	subCert1, subKey1, _ := test.GenerateSubordinateCa(rootCert, rootKey)
	subCert2, subKey2, _ := test.GenerateSubordinateCa(subCert1, subKey1)
	subCert3, subKey3, _ := test.GenerateSubordinateCa(subCert2, subKey2)
	leafCert, privKey, _ := test.GenerateLeafCert("subject@mail.com", "oidc-issuer", subCert3, subKey3)
	pemRoot := pem.EncodeToMemory(&pem.Block{Type: "CERTIFICATE", Bytes: rootCert.Raw})
	pemSub1 := pem.EncodeToMemory(&pem.Block{Type: "CERTIFICATE", Bytes: subCert1.Raw})
	pemSub2 := pem.EncodeToMemory(&pem.Block{Type: "CERTIFICATE", Bytes: subCert2.Raw})
	pemSub3 := pem.EncodeToMemory(&pem.Block{Type: "CERTIFICATE", Bytes: subCert3.Raw})
	pemLeaf := pem.EncodeToMemory(&pem.Block{Type: "CERTIFICATE", Bytes: leafCert.Raw})

	rootPool := x509.NewCertPool()
	rootPool.AddCert(rootCert)

	payload := []byte{1, 2, 3, 4}
	h := sha256.Sum256(payload)
	signature, _ := privKey.Sign(rand.Reader, h[:], crypto.SHA256)

	ociSig, _ := static.NewSignature(payload,
		base64.StdEncoding.EncodeToString(signature), static.WithCertChain(pemLeaf, appendSlices([][]byte{pemSub3, pemSub2, pemSub1, pemRoot})))
<<<<<<< HEAD
	verified, err := VerifyImageSignature(context.TODO(), ociSig, v1.Hash{}, &CheckOpts{
		RootCerts:  rootPool,
		Identities: []Identity{{Subject: "subject@mail.com", Issuer: "oidc-issuer"}}})
=======
	verified, err := VerifyImageSignature(context.TODO(), ociSig, v1.Hash{}, &CheckOpts{RootCerts: rootPool, IgnoreSCT: true})
>>>>>>> 1c04ce62
	if err != nil {
		t.Fatalf("unexpected error while verifying signature, expected no error, got %v", err)
	}
	// TODO: Create fake bundle and test verification
	if verified == true {
		t.Fatalf("expected verified=false, got verified=true")
	}
}

func signEntry(ctx context.Context, t *testing.T, signer signature.Signer, entry bundle.RekorPayload) []byte {
	payload, err := json.Marshal(entry)
	if err != nil {
		t.Fatalf("marshalling error: %v", err)
	}
	canonicalized, err := jsoncanonicalizer.Transform(payload)
	if err != nil {
		t.Fatalf("canonicalizing error: %v", err)
	}
	signature, err := signer.SignMessage(bytes.NewReader(canonicalized), options.WithContext(ctx))
	if err != nil {
		t.Fatalf("signing error: %v", err)
	}
	return signature
}

func CreateTestBundle(ctx context.Context, t *testing.T, rekor signature.Signer, leaf []byte) *bundle.RekorBundle {
	// generate log ID according to rekor public key
	pk, _ := rekor.PublicKey(nil)
	keyID, _ := getLogID(pk)
	pyld := bundle.RekorPayload{
		Body:           base64.StdEncoding.EncodeToString(leaf),
		IntegratedTime: time.Now().Unix(),
		LogIndex:       693591,
		LogID:          keyID,
	}
	// Sign with root.
	signature := signEntry(ctx, t, rekor, pyld)
	b := &bundle.RekorBundle{
		SignedEntryTimestamp: strfmt.Base64(signature),
		Payload:              pyld,
	}
	return b
}

func TestVerifyImageSignatureWithNoChain(t *testing.T) {
	ctx := context.Background()
	rootCert, rootKey, _ := test.GenerateRootCa()
	sv, _, err := signature.NewECDSASignerVerifier(elliptic.P256(), rand.Reader, crypto.SHA256)
	if err != nil {
		t.Fatalf("creating signer: %v", err)
	}

	leafCert, privKey, _ := test.GenerateLeafCert("subject@mail.com", "oidc-issuer", rootCert, rootKey)
	pemLeaf := pem.EncodeToMemory(&pem.Block{Type: "CERTIFICATE", Bytes: leafCert.Raw})

	rootPool := x509.NewCertPool()
	rootPool.AddCert(rootCert)

	payload := []byte{1, 2, 3, 4}
	h := sha256.Sum256(payload)
	signature, _ := privKey.Sign(rand.Reader, h[:], crypto.SHA256)

	// Create a fake bundle
	pe, _ := proposedEntry(base64.StdEncoding.EncodeToString(signature), payload, pemLeaf)
	entry, _ := rtypes.UnmarshalEntry(pe[0])
	leaf, _ := entry.Canonicalize(ctx)
	rekorBundle := CreateTestBundle(ctx, t, sv, leaf)

	opts := []static.Option{static.WithCertChain(pemLeaf, []byte{}), static.WithBundle(rekorBundle)}
	ociSig, _ := static.NewSignature(payload, base64.StdEncoding.EncodeToString(signature), opts...)

	// TODO(asraa): Re-enable passing test when Rekor public keys can be set in CheckOpts,
	// instead of relying on the singleton TUF instance.
<<<<<<< HEAD
	verified, err := VerifyImageSignature(context.TODO(), ociSig, v1.Hash{},
		&CheckOpts{
			RootCerts:  rootPool,
			Identities: []Identity{{Subject: "subject@mail.com", Issuer: "oidc-issuer"}}})
=======
	verified, err := VerifyImageSignature(context.TODO(), ociSig, v1.Hash{}, &CheckOpts{RootCerts: rootPool, IgnoreSCT: true})
>>>>>>> 1c04ce62
	if err == nil {
		t.Fatalf("expected error due to custom Rekor public key")
	}
	if verified == true {
		t.Fatalf("expected verified=false, got verified=true")
	}
}

func TestVerifyImageSignatureWithOnlyRoot(t *testing.T) {
	rootCert, rootKey, _ := test.GenerateRootCa()
	leafCert, privKey, _ := test.GenerateLeafCert("subject@mail.com", "oidc-issuer", rootCert, rootKey)
	pemRoot := pem.EncodeToMemory(&pem.Block{Type: "CERTIFICATE", Bytes: rootCert.Raw})
	pemLeaf := pem.EncodeToMemory(&pem.Block{Type: "CERTIFICATE", Bytes: leafCert.Raw})

	rootPool := x509.NewCertPool()
	rootPool.AddCert(rootCert)

	payload := []byte{1, 2, 3, 4}
	h := sha256.Sum256(payload)
	signature, _ := privKey.Sign(rand.Reader, h[:], crypto.SHA256)

	ociSig, _ := static.NewSignature(payload, base64.StdEncoding.EncodeToString(signature), static.WithCertChain(pemLeaf, pemRoot))
<<<<<<< HEAD
	verified, err := VerifyImageSignature(context.TODO(), ociSig, v1.Hash{},
		&CheckOpts{
			RootCerts:  rootPool,
			Identities: []Identity{{Subject: "subject@mail.com", Issuer: "oidc-issuer"}}})
=======
	verified, err := VerifyImageSignature(context.TODO(), ociSig, v1.Hash{}, &CheckOpts{RootCerts: rootPool, IgnoreSCT: true})
>>>>>>> 1c04ce62
	if err != nil {
		t.Fatalf("unexpected error while verifying signature, expected no error, got %v", err)
	}
	// TODO: Create fake bundle and test verification
	if verified == true {
		t.Fatalf("expected verified=false, got verified=true")
	}
}

func TestVerifyImageSignatureWithMissingSub(t *testing.T) {
	rootCert, rootKey, _ := test.GenerateRootCa()
	subCert, subKey, _ := test.GenerateSubordinateCa(rootCert, rootKey)
	leafCert, privKey, _ := test.GenerateLeafCert("subject@mail.com", "oidc-issuer", subCert, subKey)
	pemRoot := pem.EncodeToMemory(&pem.Block{Type: "CERTIFICATE", Bytes: rootCert.Raw})
	pemLeaf := pem.EncodeToMemory(&pem.Block{Type: "CERTIFICATE", Bytes: leafCert.Raw})

	rootPool := x509.NewCertPool()
	rootPool.AddCert(rootCert)

	payload := []byte{1, 2, 3, 4}
	h := sha256.Sum256(payload)
	signature, _ := privKey.Sign(rand.Reader, h[:], crypto.SHA256)

	ociSig, _ := static.NewSignature(payload, base64.StdEncoding.EncodeToString(signature), static.WithCertChain(pemLeaf, pemRoot))
<<<<<<< HEAD
	verified, err := VerifyImageSignature(context.TODO(), ociSig, v1.Hash{},
		&CheckOpts{
			RootCerts:  rootPool,
			Identities: []Identity{{Subject: "subject@mail.com", Issuer: "oidc-issuer"}}})
=======
	verified, err := VerifyImageSignature(context.TODO(), ociSig, v1.Hash{}, &CheckOpts{RootCerts: rootPool, IgnoreSCT: true})
>>>>>>> 1c04ce62
	if err == nil {
		t.Fatal("expected error while verifying signature")
	}
	if !strings.Contains(err.Error(), "certificate signed by unknown authority") {
		t.Fatal("expected error while verifying signature")
	}
	// TODO: Create fake bundle and test verification
	if verified == true {
		t.Fatalf("expected verified=false, got verified=true")
	}
}

func TestVerifyImageSignatureWithExistingSub(t *testing.T) {
	rootCert, rootKey, _ := test.GenerateRootCa()
	subCert, subKey, _ := test.GenerateSubordinateCa(rootCert, rootKey)
	leafCert, privKey, _ := test.GenerateLeafCert("subject@mail.com", "oidc-issuer", subCert, subKey)
	pemRoot := pem.EncodeToMemory(&pem.Block{Type: "CERTIFICATE", Bytes: rootCert.Raw})
	pemSub := pem.EncodeToMemory(&pem.Block{Type: "CERTIFICATE", Bytes: subCert.Raw})
	pemLeaf := pem.EncodeToMemory(&pem.Block{Type: "CERTIFICATE", Bytes: leafCert.Raw})

	otherSubCert, _, _ := test.GenerateSubordinateCa(rootCert, rootKey)

	rootPool := x509.NewCertPool()
	rootPool.AddCert(rootCert)
	subPool := x509.NewCertPool()
	// Load in different sub cert so the chain doesn't verify
	rootPool.AddCert(otherSubCert)

	payload := []byte{1, 2, 3, 4}
	h := sha256.Sum256(payload)
	signature, _ := privKey.Sign(rand.Reader, h[:], crypto.SHA256)

	ociSig, _ := static.NewSignature(payload,
		base64.StdEncoding.EncodeToString(signature),
		static.WithCertChain(pemLeaf, appendSlices([][]byte{pemSub, pemRoot})))
<<<<<<< HEAD
	verified, err := VerifyImageSignature(context.TODO(), ociSig, v1.Hash{},
		&CheckOpts{
			RootCerts:         rootPool,
			IntermediateCerts: subPool,
			Identities:        []Identity{{Subject: "subject@mail.com", Issuer: "oidc-issuer"}}})
=======
	verified, err := VerifyImageSignature(context.TODO(), ociSig, v1.Hash{}, &CheckOpts{RootCerts: rootPool, IntermediateCerts: subPool, IgnoreSCT: true})
>>>>>>> 1c04ce62
	if err == nil {
		t.Fatal("expected error while verifying signature")
	}
	if !strings.Contains(err.Error(), "certificate signed by unknown authority") {
		t.Fatal("expected error while verifying signature")
	}
	// TODO: Create fake bundle and test verification
	if verified == true {
		t.Fatalf("expected verified=false, got verified=true")
	}
}

var (
	lea = models.LogEntryAnon{
		Attestation:    &models.LogEntryAnonAttestation{},
		Body:           base64.StdEncoding.EncodeToString([]byte("asdf")),
		IntegratedTime: new(int64),
		LogID:          new(string),
		LogIndex:       new(int64),
		Verification: &models.LogEntryAnonVerification{
			InclusionProof: &models.InclusionProof{
				RootHash: new(string),
				TreeSize: new(int64),
				LogIndex: new(int64),
			},
		},
	}
	data = models.LogEntry{
		uuid(lea): lea,
	}
)

// uuid generates the UUID for the given LogEntry.
// This is effectively a reimplementation of
// pkg/cosign/tlog.go -> verifyUUID / ComputeLeafHash, but separated
// to avoid a circular dependency.
// TODO?: Perhaps we should refactor the tlog libraries into a separate
// package?
func uuid(e models.LogEntryAnon) string {
	entryBytes, err := base64.StdEncoding.DecodeString(e.Body.(string))
	if err != nil {
		panic(err)
	}
	return hex.EncodeToString(rfc6962.DefaultHasher.HashLeaf(entryBytes))
}

// This test ensures that image signature validation fails properly if we are
// using a SigVerifier with Rekor.
// See https://github.com/sigstore/cosign/issues/1816 for more details.
func TestVerifyImageSignatureWithSigVerifierAndRekor(t *testing.T) {
	sv, privKey, err := signature.NewDefaultECDSASignerVerifier()
	if err != nil {
		t.Fatalf("error generating verifier: %v", err)
	}

	payload := []byte{1, 2, 3, 4}
	h := sha256.Sum256(payload)
	sig, _ := privKey.Sign(rand.Reader, h[:], crypto.SHA256)
	ociSig, _ := static.NewSignature(payload, base64.StdEncoding.EncodeToString(sig))

	// Add a fake rekor client - this makes it look like there's a matching
	// tlog entry for the signature during validation (even though it does not
	// match the underlying data / key)
	mClient := new(client.Rekor)
	mClient.Entries = &mock.EntriesClient{
		Entries: []*models.LogEntry{&data},
	}

	if _, err := VerifyImageSignature(context.TODO(), ociSig, v1.Hash{},
		&CheckOpts{
			SigVerifier: sv,
			RekorClient: mClient,
			Identities:  []Identity{{Subject: "subject@mail.com", Issuer: "oidc-issuer"}},
		}); err == nil || !strings.Contains(err.Error(), "verifying inclusion proof") {
		// TODO(wlynch): This is a weak test, since this is really failing because
		// there is no inclusion proof for the Rekor entry rather than failing to
		// validate the Rekor public key itself. At the very least this ensures
		// that we're hitting tlog validation during signature checking,
		// but we should look into improving this once there is an in-memory
		// Rekor client that is capable of performing inclusion proof validation
		// in unit tests.
		t.Fatalf("expected error while verifying signature, got %s", err)
	}
}

func TestValidateAndUnpackCertSuccess(t *testing.T) {
	subject := "email@email"
	oidcIssuer := "https://accounts.google.com"

	rootCert, rootKey, _ := test.GenerateRootCa()
	leafCert, _, _ := test.GenerateLeafCert(subject, oidcIssuer, rootCert, rootKey)

	rootPool := x509.NewCertPool()
	rootPool.AddCert(rootCert)

	co := &CheckOpts{
<<<<<<< HEAD
		RootCerts:  rootPool,
		Identities: []Identity{{Subject: subject, Issuer: oidcIssuer}},
=======
		RootCerts:      rootPool,
		CertEmail:      subject,
		CertOidcIssuer: oidcIssuer,
		IgnoreSCT:      true,
>>>>>>> 1c04ce62
	}

	_, err := ValidateAndUnpackCert(leafCert, co)
	if err != nil {
		t.Errorf("ValidateAndUnpackCert expected no error, got err = %v", err)
	}
	err = CheckCertificatePolicy(leafCert, co)
	if err != nil {
		t.Errorf("CheckCertificatePolicy expected no error, got err = %v", err)
	}
}

func TestValidateAndUnpackCertSuccessAllowAllValues(t *testing.T) {
	subject := "email@email"
	oidcIssuer := "https://accounts.google.com"

	rootCert, rootKey, _ := test.GenerateRootCa()
	leafCert, _, _ := test.GenerateLeafCert(subject, oidcIssuer, rootCert, rootKey)

	rootPool := x509.NewCertPool()
	rootPool.AddCert(rootCert)

	co := &CheckOpts{
<<<<<<< HEAD
		RootCerts:  rootPool,
		Identities: []Identity{{Subject: subject, Issuer: oidcIssuer}},
=======
		RootCerts: rootPool,
		IgnoreSCT: true,
>>>>>>> 1c04ce62
	}

	_, err := ValidateAndUnpackCert(leafCert, co)
	if err != nil {
		t.Errorf("ValidateAndUnpackCert expected no error, got err = %v", err)
	}
	err = CheckCertificatePolicy(leafCert, co)
	if err != nil {
		t.Errorf("CheckCertificatePolicy expected no error, got err = %v", err)
	}
}

<<<<<<< HEAD
func TestValidateAndUnpackCertWithSCT(t *testing.T) {
	chain, err := cryptoutils.UnmarshalCertificatesFromPEM([]byte(testdata.TestEmbeddedCertPEM + testdata.CACertPEM))
	if err != nil {
		t.Fatalf("error unmarshalling certificate chain: %v", err)
	}

	rootPool := x509.NewCertPool()
	rootPool.AddCert(chain[1])

	co := &CheckOpts{
		RootCerts: rootPool,
	}

	// write SCT verification key to disk
	tmpPrivFile, err := os.CreateTemp(t.TempDir(), "cosign_verify_sct_*.key")
	if err != nil {
		t.Fatalf("failed to create temp key file: %v", err)
	}
	defer tmpPrivFile.Close()
	if _, err := tmpPrivFile.Write([]byte(testdata.LogPublicKeyPEM)); err != nil {
		t.Fatalf("failed to write key file: %v", err)
	}
	os.Setenv("SIGSTORE_CT_LOG_PUBLIC_KEY_FILE", tmpPrivFile.Name())
	defer os.Unsetenv("SIGSTORE_CT_LOG_PUBLIC_KEY_FILE")

	_, err = ValidateAndUnpackCert(chain[0], co)
	if err != nil {
		t.Errorf("ValidateAndUnpackCert expected no error, got err = %v", err)
	}

	// validate again, explicitly setting enforce SCT
	co.EnforceSCT = true
	_, err = ValidateAndUnpackCert(chain[0], co)
	if err != nil {
		t.Errorf("ValidateAndUnpackCert expected no error, got err = %v", err)
	}
}

=======
>>>>>>> 1c04ce62
func TestValidateAndUnpackCertWithoutRequiredSCT(t *testing.T) {
	subject := "email@email"
	oidcIssuer := "https://accounts.google.com"

	rootCert, rootKey, _ := test.GenerateRootCa()
	leafCert, _, _ := test.GenerateLeafCert(subject, oidcIssuer, rootCert, rootKey)

	rootPool := x509.NewCertPool()
	rootPool.AddCert(rootCert)

	co := &CheckOpts{
<<<<<<< HEAD
		RootCerts:  rootPool,
		Identities: []Identity{{Subject: subject, Issuer: oidcIssuer}},
		EnforceSCT: true,
=======
		RootCerts:      rootPool,
		CertEmail:      subject,
		CertOidcIssuer: oidcIssuer,
		// explicitly set to false
		IgnoreSCT: false,
>>>>>>> 1c04ce62
	}

	_, err := ValidateAndUnpackCert(leafCert, co)
	require.Contains(t, err.Error(), "certificate does not include required embedded SCT")
}

func TestValidateAndUnpackCertSuccessWithDnsSan(t *testing.T) {
	subject := "example.com"
	oidcIssuer := "https://accounts.google.com"

	rootCert, rootKey, _ := test.GenerateRootCa()
	leafCert, _, _ := test.GenerateLeafCertWithSubjectAlternateNames(
		[]string{subject}, /* dnsNames */
		nil,               /* emailAddresses */
		nil,               /* ipAddresses */
		nil,               /* uris */
		oidcIssuer,        /* oidcIssuer */
		rootCert,
		rootKey)

	rootPool := x509.NewCertPool()
	rootPool.AddCert(rootCert)

	co := &CheckOpts{
<<<<<<< HEAD
		RootCerts:  rootPool,
		Identities: []Identity{{Subject: subject, Issuer: oidcIssuer}},
=======
		RootCerts:      rootPool,
		CertIdentity:   subject,
		CertOidcIssuer: oidcIssuer,
		IgnoreSCT:      true,
>>>>>>> 1c04ce62
	}

	_, err := ValidateAndUnpackCert(leafCert, co)
	if err != nil {
		t.Errorf("ValidateAndUnpackCert expected no error, got err = %v", err)
	}
	err = CheckCertificatePolicy(leafCert, co)
	if err != nil {
		t.Errorf("CheckCertificatePolicy expected no error, got err = %v", err)
	}
}

func TestValidateAndUnpackCertSuccessWithEmailSan(t *testing.T) {
	subject := "email@email"
	oidcIssuer := "https://accounts.google.com"

	rootCert, rootKey, _ := test.GenerateRootCa()
	leafCert, _, _ := test.GenerateLeafCertWithSubjectAlternateNames(
		nil,               /* dnsNames */
		[]string{subject}, /* emailAddresses */
		nil,               /* ipAddresses */
		nil,               /* uris */
		oidcIssuer,        /* oidcIssuer */
		rootCert,
		rootKey)

	rootPool := x509.NewCertPool()
	rootPool.AddCert(rootCert)

	co := &CheckOpts{
<<<<<<< HEAD
		RootCerts:  rootPool,
		Identities: []Identity{{Subject: subject, Issuer: oidcIssuer}},
=======
		RootCerts:      rootPool,
		CertIdentity:   subject,
		CertOidcIssuer: oidcIssuer,
		IgnoreSCT:      true,
>>>>>>> 1c04ce62
	}

	_, err := ValidateAndUnpackCert(leafCert, co)
	if err != nil {
		t.Errorf("ValidateAndUnpackCert expected no error, got err = %v", err)
	}
	err = CheckCertificatePolicy(leafCert, co)
	if err != nil {
		t.Errorf("CheckCertificatePolicy expected no error, got err = %v", err)
	}
}

func TestValidateAndUnpackCertSuccessWithIpAddressSan(t *testing.T) {
	subject := "127.0.0.1"
	oidcIssuer := "https://accounts.google.com"

	rootCert, rootKey, _ := test.GenerateRootCa()
	leafCert, _, _ := test.GenerateLeafCertWithSubjectAlternateNames(
		nil,                            /* dnsNames */
		nil,                            /* emailAddresses */
		[]net.IP{net.ParseIP(subject)}, /* ipAddresses */
		nil,                            /* uris */
		oidcIssuer,                     /* oidcIssuer */
		rootCert,
		rootKey)

	rootPool := x509.NewCertPool()
	rootPool.AddCert(rootCert)

	co := &CheckOpts{
<<<<<<< HEAD
		RootCerts:  rootPool,
		Identities: []Identity{{Subject: subject, Issuer: oidcIssuer}},
=======
		RootCerts:      rootPool,
		CertIdentity:   subject,
		CertOidcIssuer: oidcIssuer,
		IgnoreSCT:      true,
>>>>>>> 1c04ce62
	}

	_, err := ValidateAndUnpackCert(leafCert, co)
	if err != nil {
		t.Errorf("ValidateAndUnpackCert expected no error, got err = %v", err)
	}
	err = CheckCertificatePolicy(leafCert, co)
	if err != nil {
		t.Errorf("CheckCertificatePolicy expected no error, got err = %v", err)
	}
}

func TestValidateAndUnpackCertSuccessWithUriSan(t *testing.T) {
	subject, _ := url.Parse("scheme://userinfo@host")
	oidcIssuer := "https://accounts.google.com"

	rootCert, rootKey, _ := test.GenerateRootCa()
	leafCert, _, _ := test.GenerateLeafCertWithSubjectAlternateNames(
		nil,                 /* dnsNames */
		nil,                 /* emailAddresses */
		nil,                 /* ipAddresses */
		[]*url.URL{subject}, /* uris */
		oidcIssuer,          /* oidcIssuer */
		rootCert,
		rootKey)

	rootPool := x509.NewCertPool()
	rootPool.AddCert(rootCert)

	co := &CheckOpts{
<<<<<<< HEAD
		RootCerts:  rootPool,
		Identities: []Identity{{Subject: "scheme://userinfo@host", Issuer: oidcIssuer}},
=======
		RootCerts:      rootPool,
		CertIdentity:   "scheme://userinfo@host",
		CertOidcIssuer: oidcIssuer,
		IgnoreSCT:      true,
>>>>>>> 1c04ce62
	}

	_, err := ValidateAndUnpackCert(leafCert, co)
	if err != nil {
		t.Errorf("ValidateAndUnpackCert expected no error, got err = %v", err)
	}
	err = CheckCertificatePolicy(leafCert, co)
	if err != nil {
		t.Errorf("CheckCertificatePolicy expected no error, got err = %v", err)
	}
}

func TestValidateAndUnpackCertSuccessWithOtherNameSan(t *testing.T) {
	// generate with OtherName, which will override other SANs
	subject := "subject-othername"
	ext, err := MarshalOtherNameSAN(subject, true)
	if err != nil {
		t.Fatalf("error marshalling SANs: %v", err)
	}
	exts := []pkix.Extension{*ext}

	oidcIssuer := "https://accounts.google.com"

	rootCert, rootKey, _ := test.GenerateRootCa()
	leafCert, _, _ := test.GenerateLeafCert("unused", oidcIssuer, rootCert, rootKey, exts...)

	rootPool := x509.NewCertPool()
	rootPool.AddCert(rootCert)

	co := &CheckOpts{
		RootCerts:      rootPool,
		CertIdentity:   subject,
		CertOidcIssuer: oidcIssuer,
	}

	_, err = ValidateAndUnpackCert(leafCert, co)
	if err != nil {
		t.Errorf("ValidateAndUnpackCert expected no error, got err = %v", err)
	}
	err = CheckCertificatePolicy(leafCert, co)
	if err != nil {
		t.Errorf("CheckCertificatePolicy expected no error, got err = %v", err)
	}
}

func TestValidateAndUnpackCertInvalidRoot(t *testing.T) {
	subject := "email@email"
	oidcIssuer := "https://accounts.google.com"

	rootCert, rootKey, _ := test.GenerateRootCa()
	leafCert, _, _ := test.GenerateLeafCert(subject, oidcIssuer, rootCert, rootKey)

	otherRoot, _, _ := test.GenerateRootCa()

	rootPool := x509.NewCertPool()
	rootPool.AddCert(otherRoot)

	co := &CheckOpts{
<<<<<<< HEAD
		RootCerts:  rootPool,
		Identities: []Identity{{Subject: subject, Issuer: oidcIssuer}},
=======
		RootCerts:      rootPool,
		CertEmail:      subject,
		CertOidcIssuer: oidcIssuer,
		IgnoreSCT:      true,
>>>>>>> 1c04ce62
	}

	_, err := ValidateAndUnpackCert(leafCert, co)
	require.Contains(t, err.Error(), "certificate signed by unknown authority")
}

func TestValidateAndUnpackCertInvalidOidcIssuer(t *testing.T) {
	subject := "email@email"
	oidcIssuer := "https://accounts.google.com"

	rootCert, rootKey, _ := test.GenerateRootCa()
	leafCert, _, _ := test.GenerateLeafCert(subject, oidcIssuer, rootCert, rootKey)

	rootPool := x509.NewCertPool()
	rootPool.AddCert(rootCert)

	co := &CheckOpts{
<<<<<<< HEAD
		RootCerts:  rootPool,
		Identities: []Identity{{Subject: subject, Issuer: "other"}},
=======
		RootCerts:      rootPool,
		CertEmail:      subject,
		CertOidcIssuer: "other",
		IgnoreSCT:      true,
>>>>>>> 1c04ce62
	}

	_, err := ValidateAndUnpackCert(leafCert, co)
	require.Contains(t, err.Error(), "none of the expected identities matched what was in the certificate")
	err = CheckCertificatePolicy(leafCert, co)
	require.Contains(t, err.Error(), "none of the expected identities matched what was in the certificate")
}

func TestValidateAndUnpackCertInvalidEmail(t *testing.T) {
	subject := "email@email"
	oidcIssuer := "https://accounts.google.com"

	rootCert, rootKey, _ := test.GenerateRootCa()
	leafCert, _, _ := test.GenerateLeafCert(subject, oidcIssuer, rootCert, rootKey)

	rootPool := x509.NewCertPool()
	rootPool.AddCert(rootCert)

	co := &CheckOpts{
<<<<<<< HEAD
		RootCerts:  rootPool,
		Identities: []Identity{{Subject: "other", Issuer: oidcIssuer}},
=======
		RootCerts:      rootPool,
		CertEmail:      "other",
		CertOidcIssuer: oidcIssuer,
		IgnoreSCT:      true,
>>>>>>> 1c04ce62
	}

	_, err := ValidateAndUnpackCert(leafCert, co)
	require.Contains(t, err.Error(), "none of the expected identities matched what was in the certificate")
	err = CheckCertificatePolicy(leafCert, co)
	require.Contains(t, err.Error(), "none of the expected identities matched what was in the certificate")
}

func TestValidateAndUnpackCertInvalidGithubWorkflowTrigger(t *testing.T) {
	subject := "email@email"
	oidcIssuer := "https://accounts.google.com"
	githubWorkFlowTrigger := "myTrigger"

	rootCert, rootKey, _ := test.GenerateRootCa()
	leafCert, _, _ := test.GenerateLeafCertWithGitHubOIDs(subject, oidcIssuer, githubWorkFlowTrigger, "", "", "", "", rootCert, rootKey)

	rootPool := x509.NewCertPool()
	rootPool.AddCert(rootCert)

	co := &CheckOpts{
		RootCerts:                 rootPool,
		Identities:                []Identity{{Subject: subject, Issuer: oidcIssuer}},
		CertGithubWorkflowTrigger: "otherTrigger",
<<<<<<< HEAD
=======
		CertOidcIssuer:            oidcIssuer,
		IgnoreSCT:                 true,
>>>>>>> 1c04ce62
	}

	_, err := ValidateAndUnpackCert(leafCert, co)
	require.Contains(t, err.Error(), "expected GitHub Workflow Trigger not found in certificate")
	err = CheckCertificatePolicy(leafCert, co)
	require.Contains(t, err.Error(), "expected GitHub Workflow Trigger not found in certificate")
}

func TestValidateAndUnpackCertInvalidGithubWorkflowSHA(t *testing.T) {
	subject := "email@email"
	oidcIssuer := "https://accounts.google.com"
	githubWorkFlowSha := "mySHA"

	rootCert, rootKey, _ := test.GenerateRootCa()
	leafCert, _, _ := test.GenerateLeafCertWithGitHubOIDs(subject, oidcIssuer, "", githubWorkFlowSha, "", "", "", rootCert, rootKey)

	rootPool := x509.NewCertPool()
	rootPool.AddCert(rootCert)

	co := &CheckOpts{
		RootCerts:             rootPool,
		Identities:            []Identity{{Subject: subject, Issuer: oidcIssuer}},
		CertGithubWorkflowSha: "otherSHA",
<<<<<<< HEAD
=======
		CertOidcIssuer:        oidcIssuer,
		IgnoreSCT:             true,
>>>>>>> 1c04ce62
	}

	_, err := ValidateAndUnpackCert(leafCert, co)
	require.Contains(t, err.Error(), "expected GitHub Workflow SHA not found in certificate")
	err = CheckCertificatePolicy(leafCert, co)
	require.Contains(t, err.Error(), "expected GitHub Workflow SHA not found in certificate")
}

func TestValidateAndUnpackCertInvalidGithubWorkflowName(t *testing.T) {
	subject := "email@email"
	oidcIssuer := "https://accounts.google.com"
	githubWorkFlowName := "myName"

	rootCert, rootKey, _ := test.GenerateRootCa()
	leafCert, _, _ := test.GenerateLeafCertWithGitHubOIDs(subject, oidcIssuer, "", "", githubWorkFlowName, "", "", rootCert, rootKey)

	rootPool := x509.NewCertPool()
	rootPool.AddCert(rootCert)

	co := &CheckOpts{
		RootCerts:              rootPool,
		Identities:             []Identity{{Subject: subject, Issuer: oidcIssuer}},
		CertGithubWorkflowName: "otherName",
<<<<<<< HEAD
=======
		CertOidcIssuer:         oidcIssuer,
		IgnoreSCT:              true,
>>>>>>> 1c04ce62
	}

	_, err := ValidateAndUnpackCert(leafCert, co)
	require.Contains(t, err.Error(), "expected GitHub Workflow Name not found in certificate")
	err = CheckCertificatePolicy(leafCert, co)
	require.Contains(t, err.Error(), "expected GitHub Workflow Name not found in certificate")
}

func TestValidateAndUnpackCertInvalidGithubWorkflowRepository(t *testing.T) {
	subject := "email@email"
	oidcIssuer := "https://accounts.google.com"
	githubWorkFlowRepository := "myRepository"

	rootCert, rootKey, _ := test.GenerateRootCa()
	leafCert, _, _ := test.GenerateLeafCertWithGitHubOIDs(subject, oidcIssuer, "", "", "", githubWorkFlowRepository, "", rootCert, rootKey)

	rootPool := x509.NewCertPool()
	rootPool.AddCert(rootCert)

	co := &CheckOpts{
		RootCerts:                    rootPool,
		Identities:                   []Identity{{Subject: subject, Issuer: oidcIssuer}},
		CertGithubWorkflowRepository: "otherRepository",
<<<<<<< HEAD
=======
		CertOidcIssuer:               oidcIssuer,
		IgnoreSCT:                    true,
>>>>>>> 1c04ce62
	}

	_, err := ValidateAndUnpackCert(leafCert, co)
	require.Contains(t, err.Error(), "expected GitHub Workflow Repository not found in certificate")
	err = CheckCertificatePolicy(leafCert, co)
	require.Contains(t, err.Error(), "expected GitHub Workflow Repository not found in certificate")
}

func TestValidateAndUnpackCertInvalidGithubWorkflowRef(t *testing.T) {
	subject := "email@email"
	oidcIssuer := "https://accounts.google.com"
	githubWorkFlowRef := "myRef"

	rootCert, rootKey, _ := test.GenerateRootCa()
	leafCert, _, _ := test.GenerateLeafCertWithGitHubOIDs(subject, oidcIssuer, "", "", "", "", githubWorkFlowRef, rootCert, rootKey)

	rootPool := x509.NewCertPool()
	rootPool.AddCert(rootCert)

	co := &CheckOpts{
		RootCerts:             rootPool,
		Identities:            []Identity{{Subject: subject, Issuer: oidcIssuer}},
		CertGithubWorkflowRef: "otherRef",
<<<<<<< HEAD
=======
		CertOidcIssuer:        oidcIssuer,
		IgnoreSCT:             true,
>>>>>>> 1c04ce62
	}

	_, err := ValidateAndUnpackCert(leafCert, co)
	require.Contains(t, err.Error(), "expected GitHub Workflow Ref not found in certificate")
	err = CheckCertificatePolicy(leafCert, co)
	require.Contains(t, err.Error(), "expected GitHub Workflow Ref not found in certificate")
}

func TestValidateAndUnpackCertWithChainSuccess(t *testing.T) {
	subject := "email@email"
	oidcIssuer := "https://accounts.google.com"

	rootCert, rootKey, _ := test.GenerateRootCa()
	subCert, subKey, _ := test.GenerateSubordinateCa(rootCert, rootKey)
	leafCert, _, _ := test.GenerateLeafCert(subject, oidcIssuer, subCert, subKey)

	co := &CheckOpts{
<<<<<<< HEAD
		Identities: []Identity{{Subject: subject, Issuer: oidcIssuer}},
=======
		CertEmail:      subject,
		CertOidcIssuer: oidcIssuer,
		IgnoreSCT:      true,
>>>>>>> 1c04ce62
	}

	_, err := ValidateAndUnpackCertWithChain(leafCert, []*x509.Certificate{subCert, leafCert}, co)
	if err != nil {
		t.Errorf("ValidateAndUnpackCert expected no error, got err = %v", err)
	}
}

func TestValidateAndUnpackCertWithChainSuccessWithRoot(t *testing.T) {
	subject := "email@email"
	oidcIssuer := "https://accounts.google.com"

	rootCert, rootKey, _ := test.GenerateRootCa()
	leafCert, _, _ := test.GenerateLeafCert(subject, oidcIssuer, rootCert, rootKey)

	co := &CheckOpts{
<<<<<<< HEAD
		Identities: []Identity{{Subject: subject, Issuer: oidcIssuer}},
=======
		CertEmail:      subject,
		CertOidcIssuer: oidcIssuer,
		IgnoreSCT:      true,
>>>>>>> 1c04ce62
	}

	_, err := ValidateAndUnpackCertWithChain(leafCert, []*x509.Certificate{rootCert}, co)
	if err != nil {
		t.Errorf("ValidateAndUnpackCert expected no error, got err = %v", err)
	}
}

func TestValidateAndUnpackCertWithChainFailsWithoutChain(t *testing.T) {
	subject := "email@email"
	oidcIssuer := "https://accounts.google.com"

	rootCert, rootKey, _ := test.GenerateRootCa()
	leafCert, _, _ := test.GenerateLeafCert(subject, oidcIssuer, rootCert, rootKey)

	co := &CheckOpts{
<<<<<<< HEAD
		Identities: []Identity{{Subject: subject, Issuer: oidcIssuer}},
=======
		CertEmail:      subject,
		CertOidcIssuer: oidcIssuer,
		IgnoreSCT:      true,
>>>>>>> 1c04ce62
	}

	_, err := ValidateAndUnpackCertWithChain(leafCert, []*x509.Certificate{}, co)
	if err == nil || err.Error() != "no chain provided to validate certificate" {
		t.Errorf("expected error without chain, got %v", err)
	}
}

func TestValidateAndUnpackCertWithChainFailsWithInvalidChain(t *testing.T) {
	subject := "email@email"
	oidcIssuer := "https://accounts.google.com"

	rootCert, rootKey, _ := test.GenerateRootCa()
	leafCert, _, _ := test.GenerateLeafCert(subject, oidcIssuer, rootCert, rootKey)
	rootCertOther, _, _ := test.GenerateRootCa()

	co := &CheckOpts{
<<<<<<< HEAD
		Identities: []Identity{{Subject: subject, Issuer: oidcIssuer}},
=======
		CertEmail:      subject,
		CertOidcIssuer: oidcIssuer,
		IgnoreSCT:      true,
>>>>>>> 1c04ce62
	}

	_, err := ValidateAndUnpackCertWithChain(leafCert, []*x509.Certificate{rootCertOther}, co)
	if err == nil || !strings.Contains(err.Error(), "certificate signed by unknown authority") {
		t.Errorf("expected error without valid chain, got %v", err)
	}
}

func TestValidateAndUnpackCertWithIdentities(t *testing.T) {
	u, err := url.Parse("http://url.example.com")
	if err != nil {
		t.Fatal("failed to parse url", err)
	}
	emailSubject := "email@example.com"
	dnsSubjects := []string{"dnssubject.example.com"}
	ipSubjects := []net.IP{net.ParseIP("1.2.3.4")}
	uriSubjects := []*url.URL{u}
	otherName := "email!example.com"
	oidcIssuer := "https://accounts.google.com"

	tests := []struct {
		identities       []Identity
		wantErrSubstring string
		dnsNames         []string
		emailAddresses   []string
		ipAddresses      []net.IP
		uris             []*url.URL
		otherName        string
	}{
		{identities: nil /* No matches required, checks out */},
		{identities: []Identity{ // Strict match on both
			{Subject: emailSubject, Issuer: oidcIssuer}},
			emailAddresses: []string{emailSubject}},
		{identities: []Identity{ // just issuer
			{Issuer: oidcIssuer}},
			emailAddresses: []string{emailSubject}},
		{identities: []Identity{ // just subject
			{Subject: emailSubject}},
			emailAddresses: []string{emailSubject}},
		{identities: []Identity{ // mis-match
			{Subject: "wrongsubject", Issuer: oidcIssuer},
			{Subject: emailSubject, Issuer: "wrongissuer"}},
			emailAddresses:   []string{emailSubject},
			wantErrSubstring: "none of the expected identities matched"},
		{identities: []Identity{ // one good identity, other does not match
			{Subject: "wrongsubject", Issuer: "wrongissuer"},
			{Subject: emailSubject, Issuer: oidcIssuer}},
			emailAddresses: []string{emailSubject}},
		{identities: []Identity{ // illegal regex for subject
			{SubjectRegExp: "****", Issuer: oidcIssuer}},
			emailAddresses:   []string{emailSubject},
			wantErrSubstring: "malformed subject in identity"},
		{identities: []Identity{ // illegal regex for issuer
			{Subject: emailSubject, IssuerRegExp: "****"}},
			wantErrSubstring: "malformed issuer in identity"},
		{identities: []Identity{ // regex matches
			{SubjectRegExp: ".*example.com", IssuerRegExp: ".*accounts.google.*"}},
			emailAddresses:   []string{emailSubject},
			wantErrSubstring: ""},
		{identities: []Identity{ // regex matches dnsNames
			{SubjectRegExp: ".*ubject.example.com", IssuerRegExp: ".*accounts.google.*"}},
			dnsNames:         dnsSubjects,
			wantErrSubstring: ""},
		{identities: []Identity{ // regex matches ip
			{SubjectRegExp: "1.2.3.*", IssuerRegExp: ".*accounts.google.*"}},
			ipAddresses:      ipSubjects,
			wantErrSubstring: ""},
		{identities: []Identity{ // regex matches urls
			{SubjectRegExp: ".*url.examp.*", IssuerRegExp: ".*accounts.google.*"}},
			uris:             uriSubjects,
			wantErrSubstring: ""},
		{identities: []Identity{ // regex matches otherName
			{SubjectRegExp: ".*example.com", IssuerRegExp: ".*accounts.google.*"}},
			otherName:        otherName,
			wantErrSubstring: ""},
	}
	for _, tc := range tests {
		rootCert, rootKey, _ := test.GenerateRootCa()
		var leafCert *x509.Certificate
		if len(tc.otherName) == 0 {
			leafCert, _, _ = test.GenerateLeafCertWithSubjectAlternateNames(tc.dnsNames, tc.emailAddresses, tc.ipAddresses, tc.uris, oidcIssuer, rootCert, rootKey)
		} else {
			// generate with OtherName, which will override other SANs
			ext, err := MarshalOtherNameSAN(tc.otherName, true)
			if err != nil {
				t.Fatalf("error marshalling SANs: %v", err)
			}
			exts := []pkix.Extension{*ext}
			leafCert, _, _ = test.GenerateLeafCert("unused", oidcIssuer, rootCert, rootKey, exts...)
		}

		rootPool := x509.NewCertPool()
		rootPool.AddCert(rootCert)

		co := &CheckOpts{
			RootCerts:  rootPool,
			Identities: tc.identities,
			IgnoreSCT:  true,
		}

		_, err := ValidateAndUnpackCert(leafCert, co)
		if err == nil && tc.wantErrSubstring != "" {
			t.Errorf("Expected error %s got none", tc.wantErrSubstring)
		} else if err != nil {
			if tc.wantErrSubstring == "" {
				t.Errorf("Did not expect an error, got err = %v", err)
			} else if !strings.Contains(err.Error(), tc.wantErrSubstring) {
				t.Errorf("Did not get the expected error %s, got err = %v", tc.wantErrSubstring, err)
			}
		}
		// Test CheckCertificatePolicy
		err = CheckCertificatePolicy(leafCert, co)
		if err == nil && tc.wantErrSubstring != "" {
			t.Errorf("Expected error %s got none", tc.wantErrSubstring)
		} else if err != nil {
			if tc.wantErrSubstring == "" {
				t.Errorf("Did not expect an error, got err = %v", err)
			} else if !strings.Contains(err.Error(), tc.wantErrSubstring) {
				t.Errorf("Did not get the expected error %s, got err = %v", tc.wantErrSubstring, err)
			}
		}
	}
}
func TestCompareSigs(t *testing.T) {
	// TODO(nsmith5): Add test cases for invalid signature, missing signature etc
	tests := []struct {
		description string
		b64sig      string
		bundleBody  string
		shouldErr   bool
	}{
		{
			description: "sigs match",
			b64sig:      "MEQCIDO3XHbLovPWK+bk8ItCig2cwlr/8MXbLvz3UFzxMGIMAiA1lqdM9IqqUvCUqzOjufTq3sKU3qSn7R5tPqPz0ddNwQ==",
			bundleBody:  `eyJhcGlWZXJzaW9uIjoiMC4wLjEiLCJraW5kIjoiaGFzaGVkcmVrb3JkIiwic3BlYyI6eyJkYXRhIjp7Imhhc2giOnsiYWxnb3JpdGhtIjoic2hhMjU2IiwidmFsdWUiOiIzODE1MmQxZGQzMjZhZjQwNWY4OTlkYmNjMmNlMzUwYjVmMTZkNDVkZjdmMjNjNDg4ZjQ4NTBhZmExY2Q4NmQxIn19LCJzaWduYXR1cmUiOnsiY29udGVudCI6Ik1FUUNJRE8zWEhiTG92UFdLK2JrOEl0Q2lnMmN3bHIvOE1YYkx2ejNVRnp4TUdJTUFpQTFscWRNOUlxcVV2Q1Vxek9qdWZUcTNzS1UzcVNuN1I1dFBxUHowZGROd1E9PSIsInB1YmxpY0tleSI6eyJjb250ZW50IjoiTFMwdExTMUNSVWRKVGlCUVZVSk1TVU1nUzBWWkxTMHRMUzBLVFVacmQwVjNXVWhMYjFwSmVtb3dRMEZSV1VsTGIxcEplbW93UkVGUlkwUlJaMEZGVUN0RVIyb3ZXWFV4VG5vd01XVjVSV2hVZDNRMlQya3hXV3BGWXdwSloxRldjRlZTTjB0bUwwSm1hVk16Y1ZReFVHd3dkbGh3ZUZwNVMyWkpSMHMyZWxoQ04ybE5aV3RFVTA1M1dHWldPSEpKYUdaMmRrOW5QVDBLTFMwdExTMUZUa1FnVUZWQ1RFbERJRXRGV1MwdExTMHRDZz09In19fX0=`,
		},
		{
			description: "sigs don't match",
			b64sig:      "bm9wZQo=",
			bundleBody:  `eyJhcGlWZXJzaW9uIjoiMC4wLjEiLCJraW5kIjoiaGFzaGVkcmVrb3JkIiwic3BlYyI6eyJkYXRhIjp7Imhhc2giOnsiYWxnb3JpdGhtIjoic2hhMjU2IiwidmFsdWUiOiIzODE1MmQxZGQzMjZhZjQwNWY4OTlkYmNjMmNlMzUwYjVmMTZkNDVkZjdmMjNjNDg4ZjQ4NTBhZmExY2Q4NmQxIn19LCJzaWduYXR1cmUiOnsiY29udGVudCI6Ik1FUUNJRE8zWEhiTG92UFdLK2JrOEl0Q2lnMmN3bHIvOE1YYkx2ejNVRnp4TUdJTUFpQTFscWRNOUlxcVV2Q1Vxek9qdWZUcTNzS1UzcVNuN1I1dFBxUHowZGROd1E9PSIsInB1YmxpY0tleSI6eyJjb250ZW50IjoiTFMwdExTMUNSVWRKVGlCUVZVSk1TVU1nUzBWWkxTMHRMUzBLVFVacmQwVjNXVWhMYjFwSmVtb3dRMEZSV1VsTGIxcEplbW93UkVGUlkwUlJaMEZGVUN0RVIyb3ZXWFV4VG5vd01XVjVSV2hVZDNRMlQya3hXV3BGWXdwSloxRldjRlZTTjB0bUwwSm1hVk16Y1ZReFVHd3dkbGh3ZUZwNVMyWkpSMHMyZWxoQ04ybE5aV3RFVTA1M1dHWldPSEpKYUdaMmRrOW5QVDBLTFMwdExTMUZUa1FnVUZWQ1RFbERJRXRGV1MwdExTMHRDZz09In19fX0=`,
			shouldErr:   true,
		},
	}
	for _, test := range tests {
		t.Run(test.description, func(t *testing.T) {
			sig, err := static.NewSignature([]byte("payload"), test.b64sig)
			if err != nil {
				t.Fatalf("failed to create static signature: %v", err)
			}
			err = compareSigs(test.bundleBody, sig)
			if err == nil && test.shouldErr {
				t.Fatal("test should have errored")
			}
			if err != nil && !test.shouldErr {
				t.Fatal(err)
			}
		})
	}
}

func TestTrustedCertSuccess(t *testing.T) {
	rootCert, rootKey, _ := test.GenerateRootCa()
	subCert, subKey, _ := test.GenerateSubordinateCa(rootCert, rootKey)
	leafCert, _, _ := test.GenerateLeafCert("subject@mail.com", "oidc-issuer", subCert, subKey)

	rootPool := x509.NewCertPool()
	rootPool.AddCert(rootCert)
	subPool := x509.NewCertPool()
	subPool.AddCert(subCert)

	chains, err := TrustedCert(leafCert, rootPool, subPool)
	if err != nil {
		t.Fatalf("expected no error verifying certificate, got %v", err)
	}
	if len(chains) != 1 {
		t.Fatalf("unexpected number of chains found, expected 1, got %v", len(chains))
	}
	if len(chains[0]) != 3 {
		t.Fatalf("unexpected number of certs in chain, expected 3, got %v", len(chains[0]))
	}
}

func TestTrustedCertSuccessNoIntermediates(t *testing.T) {
	rootCert, rootKey, _ := test.GenerateRootCa()
	leafCert, _, _ := test.GenerateLeafCert("subject@mail.com", "oidc-issuer", rootCert, rootKey)

	rootPool := x509.NewCertPool()
	rootPool.AddCert(rootCert)

	_, err := TrustedCert(leafCert, rootPool, nil)
	if err != nil {
		t.Fatalf("expected no error verifying certificate, got %v", err)
	}
}

// Tests that verification succeeds if both a root and subordinate pool are
// present, but a chain is built with only the leaf and root certificates.
func TestTrustedCertSuccessChainFromRoot(t *testing.T) {
	rootCert, rootKey, _ := test.GenerateRootCa()
	leafCert, _, _ := test.GenerateLeafCert("subject@mail.com", "oidc-issuer", rootCert, rootKey)
	subCert, _, _ := test.GenerateSubordinateCa(rootCert, rootKey)

	rootPool := x509.NewCertPool()
	rootPool.AddCert(rootCert)
	subPool := x509.NewCertPool()
	subPool.AddCert(subCert)

	_, err := TrustedCert(leafCert, rootPool, subPool)
	if err != nil {
		t.Fatalf("expected no error verifying certificate, got %v", err)
	}
}

func Test_getSubjectAltnernativeNames(t *testing.T) {
	rootCert, rootKey, _ := test.GenerateRootCa()
	subCert, subKey, _ := test.GenerateSubordinateCa(rootCert, rootKey)

	// generate with OtherName, which will override other SANs
	ext, err := MarshalOtherNameSAN("subject-othername", true)
	if err != nil {
		t.Fatalf("error marshalling SANs: %v", err)
	}
	exts := []pkix.Extension{*ext}
	leafCert, _, _ := test.GenerateLeafCert("unused@mail.com", "oidc-issuer", subCert, subKey, exts...)

	sans := getSubjectAlternateNames(leafCert)
	if len(sans) != 1 {
		t.Fatalf("expected 1 SAN field, got %d", len(sans))
	}
	if sans[0] != "subject-othername" {
		t.Fatalf("unexpected OtherName SAN value")
	}

	// generate with all other SANs
	leafCert, _, _ = test.GenerateLeafCertWithSubjectAlternateNames([]string{"subject-dns"}, []string{"subject-email"}, []net.IP{{1, 2, 3, 4}}, []*url.URL{{Path: "testURL"}}, "oidc-issuer", subCert, subKey)
	sans = getSubjectAlternateNames(leafCert)
	if len(sans) != 4 {
		t.Fatalf("expected 1 SAN field, got %d", len(sans))
	}
	if sans[0] != "subject-dns" {
		t.Fatalf("unexpected DNS SAN value")
	}
	if sans[1] != "subject-email" {
		t.Fatalf("unexpected email SAN value")
	}
	if sans[2] != "1.2.3.4" {
		t.Fatalf("unexpected IP SAN value")
	}
	if sans[3] != "testURL" {
		t.Fatalf("unexpected URL SAN value")
	}
}<|MERGE_RESOLUTION|>--- conflicted
+++ resolved
@@ -142,14 +142,11 @@
 	ociSig, _ := static.NewSignature(payload,
 		base64.StdEncoding.EncodeToString(signature),
 		static.WithCertChain(pemLeaf, appendSlices([][]byte{pemSub, pemRoot})))
-<<<<<<< HEAD
 	verified, err := VerifyImageSignature(context.TODO(), ociSig, v1.Hash{},
 		&CheckOpts{
 			RootCerts:  rootPool,
+			IgnoreSCT:  true,
 			Identities: []Identity{{Subject: "subject@mail.com", Issuer: "oidc-issuer"}}})
-=======
-	verified, err := VerifyImageSignature(context.TODO(), ociSig, v1.Hash{}, &CheckOpts{RootCerts: rootPool, IgnoreSCT: true})
->>>>>>> 1c04ce62
 	if err != nil {
 		t.Fatalf("unexpected error while verifying signature, expected no error, got %v", err)
 	}
@@ -180,13 +177,10 @@
 
 	ociSig, _ := static.NewSignature(payload,
 		base64.StdEncoding.EncodeToString(signature), static.WithCertChain(pemLeaf, appendSlices([][]byte{pemSub3, pemSub2, pemSub1, pemRoot})))
-<<<<<<< HEAD
 	verified, err := VerifyImageSignature(context.TODO(), ociSig, v1.Hash{}, &CheckOpts{
 		RootCerts:  rootPool,
+		IgnoreSCT:  true,
 		Identities: []Identity{{Subject: "subject@mail.com", Issuer: "oidc-issuer"}}})
-=======
-	verified, err := VerifyImageSignature(context.TODO(), ociSig, v1.Hash{}, &CheckOpts{RootCerts: rootPool, IgnoreSCT: true})
->>>>>>> 1c04ce62
 	if err != nil {
 		t.Fatalf("unexpected error while verifying signature, expected no error, got %v", err)
 	}
@@ -260,14 +254,11 @@
 
 	// TODO(asraa): Re-enable passing test when Rekor public keys can be set in CheckOpts,
 	// instead of relying on the singleton TUF instance.
-<<<<<<< HEAD
 	verified, err := VerifyImageSignature(context.TODO(), ociSig, v1.Hash{},
 		&CheckOpts{
 			RootCerts:  rootPool,
+			IgnoreSCT:  true,
 			Identities: []Identity{{Subject: "subject@mail.com", Issuer: "oidc-issuer"}}})
-=======
-	verified, err := VerifyImageSignature(context.TODO(), ociSig, v1.Hash{}, &CheckOpts{RootCerts: rootPool, IgnoreSCT: true})
->>>>>>> 1c04ce62
 	if err == nil {
 		t.Fatalf("expected error due to custom Rekor public key")
 	}
@@ -290,14 +281,11 @@
 	signature, _ := privKey.Sign(rand.Reader, h[:], crypto.SHA256)
 
 	ociSig, _ := static.NewSignature(payload, base64.StdEncoding.EncodeToString(signature), static.WithCertChain(pemLeaf, pemRoot))
-<<<<<<< HEAD
 	verified, err := VerifyImageSignature(context.TODO(), ociSig, v1.Hash{},
 		&CheckOpts{
 			RootCerts:  rootPool,
+			IgnoreSCT:  true,
 			Identities: []Identity{{Subject: "subject@mail.com", Issuer: "oidc-issuer"}}})
-=======
-	verified, err := VerifyImageSignature(context.TODO(), ociSig, v1.Hash{}, &CheckOpts{RootCerts: rootPool, IgnoreSCT: true})
->>>>>>> 1c04ce62
 	if err != nil {
 		t.Fatalf("unexpected error while verifying signature, expected no error, got %v", err)
 	}
@@ -322,14 +310,11 @@
 	signature, _ := privKey.Sign(rand.Reader, h[:], crypto.SHA256)
 
 	ociSig, _ := static.NewSignature(payload, base64.StdEncoding.EncodeToString(signature), static.WithCertChain(pemLeaf, pemRoot))
-<<<<<<< HEAD
 	verified, err := VerifyImageSignature(context.TODO(), ociSig, v1.Hash{},
 		&CheckOpts{
 			RootCerts:  rootPool,
+			IgnoreSCT:  true,
 			Identities: []Identity{{Subject: "subject@mail.com", Issuer: "oidc-issuer"}}})
-=======
-	verified, err := VerifyImageSignature(context.TODO(), ociSig, v1.Hash{}, &CheckOpts{RootCerts: rootPool, IgnoreSCT: true})
->>>>>>> 1c04ce62
 	if err == nil {
 		t.Fatal("expected error while verifying signature")
 	}
@@ -365,15 +350,12 @@
 	ociSig, _ := static.NewSignature(payload,
 		base64.StdEncoding.EncodeToString(signature),
 		static.WithCertChain(pemLeaf, appendSlices([][]byte{pemSub, pemRoot})))
-<<<<<<< HEAD
 	verified, err := VerifyImageSignature(context.TODO(), ociSig, v1.Hash{},
 		&CheckOpts{
 			RootCerts:         rootPool,
 			IntermediateCerts: subPool,
+			IgnoreSCT:         true,
 			Identities:        []Identity{{Subject: "subject@mail.com", Issuer: "oidc-issuer"}}})
-=======
-	verified, err := VerifyImageSignature(context.TODO(), ociSig, v1.Hash{}, &CheckOpts{RootCerts: rootPool, IntermediateCerts: subPool, IgnoreSCT: true})
->>>>>>> 1c04ce62
 	if err == nil {
 		t.Fatal("expected error while verifying signature")
 	}
@@ -470,120 +452,63 @@
 	rootPool.AddCert(rootCert)
 
 	co := &CheckOpts{
-<<<<<<< HEAD
+		RootCerts:  rootPool,
+		IgnoreSCT:  true,
+		Identities: []Identity{{Subject: subject, Issuer: oidcIssuer}},
+	}
+
+	_, err := ValidateAndUnpackCert(leafCert, co)
+	if err != nil {
+		t.Errorf("ValidateAndUnpackCert expected no error, got err = %v", err)
+	}
+	err = CheckCertificatePolicy(leafCert, co)
+	if err != nil {
+		t.Errorf("CheckCertificatePolicy expected no error, got err = %v", err)
+	}
+}
+
+func TestValidateAndUnpackCertSuccessAllowAllValues(t *testing.T) {
+	subject := "email@email"
+	oidcIssuer := "https://accounts.google.com"
+
+	rootCert, rootKey, _ := test.GenerateRootCa()
+	leafCert, _, _ := test.GenerateLeafCert(subject, oidcIssuer, rootCert, rootKey)
+
+	rootPool := x509.NewCertPool()
+	rootPool.AddCert(rootCert)
+
+	co := &CheckOpts{
+		RootCerts:  rootPool,
+		IgnoreSCT:  true,
+		Identities: []Identity{{Subject: subject, Issuer: oidcIssuer}},
+	}
+
+	_, err := ValidateAndUnpackCert(leafCert, co)
+	if err != nil {
+		t.Errorf("ValidateAndUnpackCert expected no error, got err = %v", err)
+	}
+	err = CheckCertificatePolicy(leafCert, co)
+	if err != nil {
+		t.Errorf("CheckCertificatePolicy expected no error, got err = %v", err)
+	}
+}
+
+func TestValidateAndUnpackCertWithoutRequiredSCT(t *testing.T) {
+	subject := "email@email"
+	oidcIssuer := "https://accounts.google.com"
+
+	rootCert, rootKey, _ := test.GenerateRootCa()
+	leafCert, _, _ := test.GenerateLeafCert(subject, oidcIssuer, rootCert, rootKey)
+
+	rootPool := x509.NewCertPool()
+	rootPool.AddCert(rootCert)
+
+	co := &CheckOpts{
 		RootCerts:  rootPool,
 		Identities: []Identity{{Subject: subject, Issuer: oidcIssuer}},
-=======
-		RootCerts:      rootPool,
-		CertEmail:      subject,
-		CertOidcIssuer: oidcIssuer,
-		IgnoreSCT:      true,
->>>>>>> 1c04ce62
-	}
-
-	_, err := ValidateAndUnpackCert(leafCert, co)
-	if err != nil {
-		t.Errorf("ValidateAndUnpackCert expected no error, got err = %v", err)
-	}
-	err = CheckCertificatePolicy(leafCert, co)
-	if err != nil {
-		t.Errorf("CheckCertificatePolicy expected no error, got err = %v", err)
-	}
-}
-
-func TestValidateAndUnpackCertSuccessAllowAllValues(t *testing.T) {
-	subject := "email@email"
-	oidcIssuer := "https://accounts.google.com"
-
-	rootCert, rootKey, _ := test.GenerateRootCa()
-	leafCert, _, _ := test.GenerateLeafCert(subject, oidcIssuer, rootCert, rootKey)
-
-	rootPool := x509.NewCertPool()
-	rootPool.AddCert(rootCert)
-
-	co := &CheckOpts{
-<<<<<<< HEAD
-		RootCerts:  rootPool,
-		Identities: []Identity{{Subject: subject, Issuer: oidcIssuer}},
-=======
-		RootCerts: rootPool,
-		IgnoreSCT: true,
->>>>>>> 1c04ce62
-	}
-
-	_, err := ValidateAndUnpackCert(leafCert, co)
-	if err != nil {
-		t.Errorf("ValidateAndUnpackCert expected no error, got err = %v", err)
-	}
-	err = CheckCertificatePolicy(leafCert, co)
-	if err != nil {
-		t.Errorf("CheckCertificatePolicy expected no error, got err = %v", err)
-	}
-}
-
-<<<<<<< HEAD
-func TestValidateAndUnpackCertWithSCT(t *testing.T) {
-	chain, err := cryptoutils.UnmarshalCertificatesFromPEM([]byte(testdata.TestEmbeddedCertPEM + testdata.CACertPEM))
-	if err != nil {
-		t.Fatalf("error unmarshalling certificate chain: %v", err)
-	}
-
-	rootPool := x509.NewCertPool()
-	rootPool.AddCert(chain[1])
-
-	co := &CheckOpts{
-		RootCerts: rootPool,
-	}
-
-	// write SCT verification key to disk
-	tmpPrivFile, err := os.CreateTemp(t.TempDir(), "cosign_verify_sct_*.key")
-	if err != nil {
-		t.Fatalf("failed to create temp key file: %v", err)
-	}
-	defer tmpPrivFile.Close()
-	if _, err := tmpPrivFile.Write([]byte(testdata.LogPublicKeyPEM)); err != nil {
-		t.Fatalf("failed to write key file: %v", err)
-	}
-	os.Setenv("SIGSTORE_CT_LOG_PUBLIC_KEY_FILE", tmpPrivFile.Name())
-	defer os.Unsetenv("SIGSTORE_CT_LOG_PUBLIC_KEY_FILE")
-
-	_, err = ValidateAndUnpackCert(chain[0], co)
-	if err != nil {
-		t.Errorf("ValidateAndUnpackCert expected no error, got err = %v", err)
-	}
-
-	// validate again, explicitly setting enforce SCT
-	co.EnforceSCT = true
-	_, err = ValidateAndUnpackCert(chain[0], co)
-	if err != nil {
-		t.Errorf("ValidateAndUnpackCert expected no error, got err = %v", err)
-	}
-}
-
-=======
->>>>>>> 1c04ce62
-func TestValidateAndUnpackCertWithoutRequiredSCT(t *testing.T) {
-	subject := "email@email"
-	oidcIssuer := "https://accounts.google.com"
-
-	rootCert, rootKey, _ := test.GenerateRootCa()
-	leafCert, _, _ := test.GenerateLeafCert(subject, oidcIssuer, rootCert, rootKey)
-
-	rootPool := x509.NewCertPool()
-	rootPool.AddCert(rootCert)
-
-	co := &CheckOpts{
-<<<<<<< HEAD
-		RootCerts:  rootPool,
-		Identities: []Identity{{Subject: subject, Issuer: oidcIssuer}},
+		// explicitly set to false
+		IgnoreSCT:  false,
 		EnforceSCT: true,
-=======
-		RootCerts:      rootPool,
-		CertEmail:      subject,
-		CertOidcIssuer: oidcIssuer,
-		// explicitly set to false
-		IgnoreSCT: false,
->>>>>>> 1c04ce62
 	}
 
 	_, err := ValidateAndUnpackCert(leafCert, co)
@@ -608,15 +533,9 @@
 	rootPool.AddCert(rootCert)
 
 	co := &CheckOpts{
-<<<<<<< HEAD
 		RootCerts:  rootPool,
 		Identities: []Identity{{Subject: subject, Issuer: oidcIssuer}},
-=======
-		RootCerts:      rootPool,
-		CertIdentity:   subject,
-		CertOidcIssuer: oidcIssuer,
-		IgnoreSCT:      true,
->>>>>>> 1c04ce62
+		IgnoreSCT:  true,
 	}
 
 	_, err := ValidateAndUnpackCert(leafCert, co)
@@ -647,15 +566,9 @@
 	rootPool.AddCert(rootCert)
 
 	co := &CheckOpts{
-<<<<<<< HEAD
 		RootCerts:  rootPool,
 		Identities: []Identity{{Subject: subject, Issuer: oidcIssuer}},
-=======
-		RootCerts:      rootPool,
-		CertIdentity:   subject,
-		CertOidcIssuer: oidcIssuer,
-		IgnoreSCT:      true,
->>>>>>> 1c04ce62
+		IgnoreSCT:  true,
 	}
 
 	_, err := ValidateAndUnpackCert(leafCert, co)
@@ -686,15 +599,9 @@
 	rootPool.AddCert(rootCert)
 
 	co := &CheckOpts{
-<<<<<<< HEAD
 		RootCerts:  rootPool,
 		Identities: []Identity{{Subject: subject, Issuer: oidcIssuer}},
-=======
-		RootCerts:      rootPool,
-		CertIdentity:   subject,
-		CertOidcIssuer: oidcIssuer,
-		IgnoreSCT:      true,
->>>>>>> 1c04ce62
+		IgnoreSCT:  true,
 	}
 
 	_, err := ValidateAndUnpackCert(leafCert, co)
@@ -725,15 +632,9 @@
 	rootPool.AddCert(rootCert)
 
 	co := &CheckOpts{
-<<<<<<< HEAD
 		RootCerts:  rootPool,
 		Identities: []Identity{{Subject: "scheme://userinfo@host", Issuer: oidcIssuer}},
-=======
-		RootCerts:      rootPool,
-		CertIdentity:   "scheme://userinfo@host",
-		CertOidcIssuer: oidcIssuer,
-		IgnoreSCT:      true,
->>>>>>> 1c04ce62
+		IgnoreSCT:  true,
 	}
 
 	_, err := ValidateAndUnpackCert(leafCert, co)
@@ -792,15 +693,9 @@
 	rootPool.AddCert(otherRoot)
 
 	co := &CheckOpts{
-<<<<<<< HEAD
 		RootCerts:  rootPool,
 		Identities: []Identity{{Subject: subject, Issuer: oidcIssuer}},
-=======
-		RootCerts:      rootPool,
-		CertEmail:      subject,
-		CertOidcIssuer: oidcIssuer,
-		IgnoreSCT:      true,
->>>>>>> 1c04ce62
+		IgnoreSCT:  true,
 	}
 
 	_, err := ValidateAndUnpackCert(leafCert, co)
@@ -818,15 +713,9 @@
 	rootPool.AddCert(rootCert)
 
 	co := &CheckOpts{
-<<<<<<< HEAD
 		RootCerts:  rootPool,
 		Identities: []Identity{{Subject: subject, Issuer: "other"}},
-=======
-		RootCerts:      rootPool,
-		CertEmail:      subject,
-		CertOidcIssuer: "other",
-		IgnoreSCT:      true,
->>>>>>> 1c04ce62
+		IgnoreSCT:  true,
 	}
 
 	_, err := ValidateAndUnpackCert(leafCert, co)
@@ -846,15 +735,9 @@
 	rootPool.AddCert(rootCert)
 
 	co := &CheckOpts{
-<<<<<<< HEAD
 		RootCerts:  rootPool,
 		Identities: []Identity{{Subject: "other", Issuer: oidcIssuer}},
-=======
-		RootCerts:      rootPool,
-		CertEmail:      "other",
-		CertOidcIssuer: oidcIssuer,
-		IgnoreSCT:      true,
->>>>>>> 1c04ce62
+		IgnoreSCT:  true,
 	}
 
 	_, err := ValidateAndUnpackCert(leafCert, co)
@@ -878,11 +761,7 @@
 		RootCerts:                 rootPool,
 		Identities:                []Identity{{Subject: subject, Issuer: oidcIssuer}},
 		CertGithubWorkflowTrigger: "otherTrigger",
-<<<<<<< HEAD
-=======
-		CertOidcIssuer:            oidcIssuer,
 		IgnoreSCT:                 true,
->>>>>>> 1c04ce62
 	}
 
 	_, err := ValidateAndUnpackCert(leafCert, co)
@@ -906,11 +785,7 @@
 		RootCerts:             rootPool,
 		Identities:            []Identity{{Subject: subject, Issuer: oidcIssuer}},
 		CertGithubWorkflowSha: "otherSHA",
-<<<<<<< HEAD
-=======
-		CertOidcIssuer:        oidcIssuer,
 		IgnoreSCT:             true,
->>>>>>> 1c04ce62
 	}
 
 	_, err := ValidateAndUnpackCert(leafCert, co)
@@ -934,11 +809,7 @@
 		RootCerts:              rootPool,
 		Identities:             []Identity{{Subject: subject, Issuer: oidcIssuer}},
 		CertGithubWorkflowName: "otherName",
-<<<<<<< HEAD
-=======
-		CertOidcIssuer:         oidcIssuer,
 		IgnoreSCT:              true,
->>>>>>> 1c04ce62
 	}
 
 	_, err := ValidateAndUnpackCert(leafCert, co)
@@ -962,11 +833,7 @@
 		RootCerts:                    rootPool,
 		Identities:                   []Identity{{Subject: subject, Issuer: oidcIssuer}},
 		CertGithubWorkflowRepository: "otherRepository",
-<<<<<<< HEAD
-=======
-		CertOidcIssuer:               oidcIssuer,
 		IgnoreSCT:                    true,
->>>>>>> 1c04ce62
 	}
 
 	_, err := ValidateAndUnpackCert(leafCert, co)
@@ -990,11 +857,7 @@
 		RootCerts:             rootPool,
 		Identities:            []Identity{{Subject: subject, Issuer: oidcIssuer}},
 		CertGithubWorkflowRef: "otherRef",
-<<<<<<< HEAD
-=======
-		CertOidcIssuer:        oidcIssuer,
 		IgnoreSCT:             true,
->>>>>>> 1c04ce62
 	}
 
 	_, err := ValidateAndUnpackCert(leafCert, co)
@@ -1012,13 +875,8 @@
 	leafCert, _, _ := test.GenerateLeafCert(subject, oidcIssuer, subCert, subKey)
 
 	co := &CheckOpts{
-<<<<<<< HEAD
 		Identities: []Identity{{Subject: subject, Issuer: oidcIssuer}},
-=======
-		CertEmail:      subject,
-		CertOidcIssuer: oidcIssuer,
-		IgnoreSCT:      true,
->>>>>>> 1c04ce62
+		IgnoreSCT:  true,
 	}
 
 	_, err := ValidateAndUnpackCertWithChain(leafCert, []*x509.Certificate{subCert, leafCert}, co)
@@ -1035,13 +893,8 @@
 	leafCert, _, _ := test.GenerateLeafCert(subject, oidcIssuer, rootCert, rootKey)
 
 	co := &CheckOpts{
-<<<<<<< HEAD
 		Identities: []Identity{{Subject: subject, Issuer: oidcIssuer}},
-=======
-		CertEmail:      subject,
-		CertOidcIssuer: oidcIssuer,
-		IgnoreSCT:      true,
->>>>>>> 1c04ce62
+		IgnoreSCT:  true,
 	}
 
 	_, err := ValidateAndUnpackCertWithChain(leafCert, []*x509.Certificate{rootCert}, co)
@@ -1058,13 +911,8 @@
 	leafCert, _, _ := test.GenerateLeafCert(subject, oidcIssuer, rootCert, rootKey)
 
 	co := &CheckOpts{
-<<<<<<< HEAD
 		Identities: []Identity{{Subject: subject, Issuer: oidcIssuer}},
-=======
-		CertEmail:      subject,
-		CertOidcIssuer: oidcIssuer,
-		IgnoreSCT:      true,
->>>>>>> 1c04ce62
+		IgnoreSCT:  true,
 	}
 
 	_, err := ValidateAndUnpackCertWithChain(leafCert, []*x509.Certificate{}, co)
@@ -1082,13 +930,8 @@
 	rootCertOther, _, _ := test.GenerateRootCa()
 
 	co := &CheckOpts{
-<<<<<<< HEAD
 		Identities: []Identity{{Subject: subject, Issuer: oidcIssuer}},
-=======
-		CertEmail:      subject,
-		CertOidcIssuer: oidcIssuer,
-		IgnoreSCT:      true,
->>>>>>> 1c04ce62
+		IgnoreSCT:  true,
 	}
 
 	_, err := ValidateAndUnpackCertWithChain(leafCert, []*x509.Certificate{rootCertOther}, co)
