--- conflicted
+++ resolved
@@ -231,13 +231,8 @@
 	signature, _ := privKey.Sign(rand.Reader, h[:], crypto.SHA256)
 
 	// Create a fake bundle
-<<<<<<< HEAD
 	pe, _ := proposedEntry(base64.StdEncoding.EncodeToString(signature), payload, []byte(pemLeaf))
-	entry, _ := rtypes.NewEntry(pe[0])
-=======
-	pe, _ := proposedEntry(base64.StdEncoding.EncodeToString(signature), payload, pemLeaf)
 	entry, _ := rtypes.UnmarshalEntry(pe[0])
->>>>>>> d720f040
 	leaf, _ := entry.Canonicalize(ctx)
 	rekorBundle := CreateTestBundle(ctx, t, sv, leaf)
 
@@ -329,7 +324,7 @@
 
 	ociSig, _ := static.NewSignature(payload,
 		base64.StdEncoding.EncodeToString(signature),
-		static.WithCertChain(pemLeaf, appendSlices([][]byte{pemSub, pemRoot})))
+		static.WithCertChain(string(pemLeaf), []string{string(pemSub), string(pemRoot)}))
 	verified, err := VerifyImageSignature(context.TODO(), ociSig, v1.Hash{}, &CheckOpts{RootCerts: rootPool, IntermediateCerts: subPool})
 	if err == nil {
 		t.Fatal("expected error while verifying signature")
