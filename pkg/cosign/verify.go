--- conflicted
+++ resolved
@@ -69,10 +69,7 @@
 	return *ed, nil
 }
 
-<<<<<<< HEAD
-func VerifySignature(pubkey ecdsa.PublicKey, base64sig string, payload []byte) error {
-=======
-func LoadPublicKeyFromPrivKey(pk ed25519.PrivateKey) ([]byte, error) {
+func LoadPublicKeyFromPrivKey(pk ecdsa.PrivateKey) ([]byte, error) {
 	pubKey, err := x509.MarshalPKIXPublicKey(pk.Public())
 	if err != nil {
 		return nil, err
@@ -84,8 +81,7 @@
 	return pubBytes, nil
 }
 
-func VerifySignature(pubkey ed25519.PublicKey, base64sig string, payload []byte) error {
->>>>>>> 3dbd9136
+func VerifySignature(pubkey ecdsa.PublicKey, base64sig string, payload []byte) error {
 	signature, err := base64.StdEncoding.DecodeString(base64sig)
 	if err != nil {
 		return err
